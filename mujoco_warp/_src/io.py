# Copyright 2025 The Newton Developers
#
# Licensed under the Apache License, Version 2.0 (the "License");
# you may not use this file except in compliance with the License.
# You may obtain a copy of the License at
#
#     http://www.apache.org/licenses/LICENSE-2.0
#
# Unless required by applicable law or agreed to in writing, software
# distributed under the License is distributed on an "AS IS" BASIS,
# WITHOUT WARRANTIES OR CONDITIONS OF ANY KIND, either express or implied.
# See the License for the specific language governing permissions and
# limitations under the License.
# ==============================================================================

from typing import Optional

import mujoco
import numpy as np
import warp as wp
from packaging import version

from . import support
from . import types


def put_model(mjm: mujoco.MjModel) -> types.Model:
  # check supported features
  for field, field_types, field_str in (
    (mjm.actuator_trntype, types.TrnType, "Actuator transmission type"),
    (mjm.actuator_dyntype, types.DynType, "Actuator dynamics type"),
    (mjm.actuator_gaintype, types.GainType, "Gain type"),
    (mjm.actuator_biastype, types.BiasType, "Bias type"),
    (mjm.eq_type, types.EqType, "Equality constraint types"),
    (mjm.geom_type, types.GeomType, "Geom type"),
    (mjm.sensor_type, types.SensorType, "Sensor types"),
  ):
    unsupported = ~np.isin(field, list(field_types))
    if unsupported.any():
      raise NotImplementedError(f"{field_str} {field[unsupported]} not supported.")

  if mjm.sensor_cutoff.any():
    raise NotImplementedError("Sensor cutoff is unsupported.")

  for n, msg in (
    (mjm.ntendon, "Tendons"),
    (mjm.nplugin, "Plugins"),
    (mjm.nflex, "Flexes"),
  ):
    if n > 0:
      raise NotImplementedError(f"{msg} are unsupported.")

  # check options
  for opt, opt_types, msg in (
    (mjm.opt.integrator, types.IntegratorType, "Integrator"),
    (mjm.opt.cone, types.ConeType, "Cone"),
    (mjm.opt.solver, types.SolverType, "Solver"),
  ):
    if opt not in set(opt_types):
      raise NotImplementedError(f"{msg} {opt} is unsupported.")

  if mjm.opt.wind.any():
    raise NotImplementedError("Wind is unsupported.")

  if mjm.opt.density > 0 or mjm.opt.viscosity > 0:
    raise NotImplementedError("Fluid forces are unsupported.")

  # TODO(team): remove after solver._update_gradient for Newton solver utilizes tile operations for islands
  nv_max = 60
  if mjm.nv > nv_max and (not mjm.opt.jacobian == mujoco.mjtJacobian.mjJAC_SPARSE):
    raise ValueError(f"Dense is unsupported for nv > {nv_max} (nv = {mjm.nv}).")

  m = types.Model()

  m.nq = mjm.nq
  m.nv = mjm.nv
  m.na = mjm.na
  m.nu = mjm.nu
  m.nbody = mjm.nbody
  m.njnt = mjm.njnt
  m.ngeom = mjm.ngeom
  m.nsite = mjm.nsite
  m.ncam = mjm.ncam
  m.nlight = mjm.nlight
  m.nmocap = mjm.nmocap
  m.nM = mjm.nM
  m.nsensor = mjm.nsensor
  m.nsensordata = mjm.nsensordata
  m.nlsp = mjm.opt.ls_iterations  # TODO(team): how to set nlsp?
  m.nexclude = mjm.nexclude
  m.opt.timestep = mjm.opt.timestep
  m.opt.tolerance = mjm.opt.tolerance
  m.opt.ls_tolerance = mjm.opt.ls_tolerance
  m.opt.gravity = wp.vec3(mjm.opt.gravity)
  m.opt.cone = mjm.opt.cone
  m.opt.solver = mjm.opt.solver
  m.opt.iterations = mjm.opt.iterations
  m.opt.ls_iterations = mjm.opt.ls_iterations
  m.opt.integrator = mjm.opt.integrator
  m.opt.disableflags = mjm.opt.disableflags
  m.opt.impratio = wp.float32(mjm.opt.impratio)
  m.opt.is_sparse = support.is_sparse(mjm)
  m.opt.ls_parallel = False
  m.stat.meaninertia = mjm.stat.meaninertia

  m.qpos0 = wp.array(mjm.qpos0, dtype=wp.float32, ndim=1)
  m.qpos_spring = wp.array(mjm.qpos_spring, dtype=wp.float32, ndim=1)

  # dof lower triangle row and column indices
  dof_tri_row, dof_tri_col = np.tril_indices(mjm.nv)

  # indices for sparse qM full_m
  is_, js = [], []
  for i in range(mjm.nv):
    j = i
    while j > -1:
      is_.append(i)
      js.append(j)
      j = mjm.dof_parentid[j]
  qM_fullm_i = is_
  qM_fullm_j = js

  # indices for sparse qM mul_m
  is_, js, madr_ijs = [], [], []
  for i in range(mjm.nv):
    madr_ij, j = mjm.dof_Madr[i], i

    while True:
      madr_ij, j = madr_ij + 1, mjm.dof_parentid[j]
      if j == -1:
        break
      is_, js, madr_ijs = is_ + [i], js + [j], madr_ijs + [madr_ij]

  qM_mulm_i, qM_mulm_j, qM_madr_ij = (
    np.array(x, dtype=np.int32) for x in (is_, js, madr_ijs)
  )

  jnt_limited_slide_hinge_adr = np.nonzero(
    mjm.jnt_limited
    & (
      (mjm.jnt_type == mujoco.mjtJoint.mjJNT_SLIDE)
      | (mjm.jnt_type == mujoco.mjtJoint.mjJNT_HINGE)
    )
  )[0]

  # body_tree is BFS ordering of body ids
  # body_treeadr contains starting index of each body tree level
  bodies, body_depth = {}, np.zeros(mjm.nbody, dtype=int) - 1
  for i in range(mjm.nbody):
    body_depth[i] = body_depth[mjm.body_parentid[i]] + 1
    bodies.setdefault(body_depth[i], []).append(i)
  body_tree = np.concatenate([bodies[i] for i in range(len(bodies))])
  tree_off = [0] + [len(bodies[i]) for i in range(len(bodies))]
  body_treeadr = np.cumsum(tree_off)[:-1]

  m.body_tree = wp.array(body_tree, dtype=wp.int32, ndim=1)
  m.body_treeadr = wp.array(body_treeadr, dtype=wp.int32, ndim=1, device="cpu")

  qLD_update_tree = np.empty(shape=(0, 3), dtype=int)
  qLD_update_treeadr = np.empty(shape=(0,), dtype=int)
  qLD_tile = np.empty(shape=(0,), dtype=int)
  qLD_tileadr = np.empty(shape=(0,), dtype=int)
  qLD_tilesize = np.empty(shape=(0,), dtype=int)

  if support.is_sparse(mjm):
    # qLD_update_tree has dof tree ordering of qLD updates for sparse factor m
    # qLD_update_treeadr contains starting index of each dof tree level
    mjd = mujoco.MjData(mjm)
    if version.parse(mujoco.__version__) > version.parse("3.2.7"):
      m.M_rownnz = wp.array(mjd.M_rownnz, dtype=wp.int32, ndim=1)
      m.M_rowadr = wp.array(mjd.M_rowadr, dtype=wp.int32, ndim=1)
      m.M_colind = wp.array(mjd.M_colind, dtype=wp.int32, ndim=1)
      m.mapM2M = wp.array(mjd.mapM2M, dtype=wp.int32, ndim=1)
      qLD_updates, dof_depth = {}, np.zeros(mjm.nv, dtype=int) - 1

      rownnz = mjd.M_rownnz
      rowadr = mjd.M_rowadr

      for k in range(mjm.nv):
        dof_depth[k] = dof_depth[mjm.dof_parentid[k]] + 1
        i = mjm.dof_parentid[k]
        diag_k = rowadr[k] + rownnz[k] - 1
        Madr_ki = diag_k - 1
        while i > -1:
          qLD_updates.setdefault(dof_depth[i], []).append((i, k, Madr_ki))
          i = mjm.dof_parentid[i]
          Madr_ki -= 1

      qLD_update_tree = np.concatenate(
        [qLD_updates[i] for i in range(len(qLD_updates))]
      )
      tree_off = [0] + [len(qLD_updates[i]) for i in range(len(qLD_updates))]
      qLD_update_treeadr = np.cumsum(tree_off)[:-1]
    else:
      qLD_updates, dof_depth = {}, np.zeros(mjm.nv, dtype=int) - 1
      for k in range(mjm.nv):
        dof_depth[k] = dof_depth[mjm.dof_parentid[k]] + 1
        i = mjm.dof_parentid[k]
        Madr_ki = mjm.dof_Madr[k] + 1
        while i > -1:
          qLD_updates.setdefault(dof_depth[i], []).append((i, k, Madr_ki))
          i = mjm.dof_parentid[i]
          Madr_ki += 1

      # qLD_treeadr contains starting indicies of each level of sparse updates
      qLD_update_tree = np.concatenate(
        [qLD_updates[i] for i in range(len(qLD_updates))]
      )
      tree_off = [0] + [len(qLD_updates[i]) for i in range(len(qLD_updates))]
      qLD_update_treeadr = np.cumsum(tree_off)[:-1]

  else:
    # qLD_tile has the dof id of each tile in qLD for dense factor m
    # qLD_tileadr contains starting index in qLD_tile of each tile group
    # qLD_tilesize has the square tile size of each tile group
    tile_corners = [i for i in range(mjm.nv) if mjm.dof_parentid[i] == -1]
    tiles = {}
    for i in range(len(tile_corners)):
      tile_beg = tile_corners[i]
      tile_end = mjm.nv if i == len(tile_corners) - 1 else tile_corners[i + 1]
      tiles.setdefault(tile_end - tile_beg, []).append(tile_beg)
    qLD_tile = np.concatenate([tiles[sz] for sz in sorted(tiles.keys())])
    tile_off = [0] + [len(tiles[sz]) for sz in sorted(tiles.keys())]
    qLD_tileadr = np.cumsum(tile_off)[:-1]
    qLD_tilesize = np.array(sorted(tiles.keys()))

  # tiles for actuator_moment - needs nu + nv tile size and offset
  actuator_moment_offset_nv = np.empty(shape=(0,), dtype=int)
  actuator_moment_offset_nu = np.empty(shape=(0,), dtype=int)
  actuator_moment_tileadr = np.empty(shape=(0,), dtype=int)
  actuator_moment_tilesize_nv = np.empty(shape=(0,), dtype=int)
  actuator_moment_tilesize_nu = np.empty(shape=(0,), dtype=int)

  if not support.is_sparse(mjm):
    # how many actuators for each tree
    tile_corners = [i for i in range(mjm.nv) if mjm.dof_parentid[i] == -1]
    tree_id = mjm.dof_treeid[tile_corners]
    num_trees = int(np.max(tree_id))
    tree = mjm.body_treeid[mjm.jnt_bodyid[mjm.actuator_trnid[:, 0]]]
    counts, ids = np.histogram(tree, bins=np.arange(0, num_trees + 2))
    acts_per_tree = dict(zip([int(i) for i in ids], [int(i) for i in counts]))

    tiles = {}
    act_beg = 0
    for i in range(len(tile_corners)):
      tile_beg = tile_corners[i]
      tile_end = mjm.nv if i == len(tile_corners) - 1 else tile_corners[i + 1]
      tree = int(tree_id[i])
      act_num = acts_per_tree[tree]
      tiles.setdefault((tile_end - tile_beg, act_num), []).append((tile_beg, act_beg))
      act_beg += act_num

    sorted_keys = sorted(tiles.keys())
    actuator_moment_offset_nv = [
      t[0] for key in sorted_keys for t in tiles.get(key, [])
    ]
    actuator_moment_offset_nu = [
      t[1] for key in sorted_keys for t in tiles.get(key, [])
    ]
    tile_off = [0] + [len(tiles[sz]) for sz in sorted(tiles.keys())]
    actuator_moment_tileadr = np.cumsum(tile_off)[:-1]  # offset
    actuator_moment_tilesize_nv = np.array(
      [a[0] for a in sorted_keys]
    )  # for this level
    actuator_moment_tilesize_nu = np.array(
      [int(a[1]) for a in sorted_keys]
    )  # for this level

  m.qM_fullm_i = wp.array(qM_fullm_i, dtype=wp.int32, ndim=1)
  m.qM_fullm_j = wp.array(qM_fullm_j, dtype=wp.int32, ndim=1)
  m.qM_mulm_i = wp.array(qM_mulm_i, dtype=wp.int32, ndim=1)
  m.qM_mulm_j = wp.array(qM_mulm_j, dtype=wp.int32, ndim=1)
  m.qM_madr_ij = wp.array(qM_madr_ij, dtype=wp.int32, ndim=1)
  m.qLD_update_tree = wp.array(qLD_update_tree, dtype=wp.vec3i, ndim=1)
  m.qLD_update_treeadr = wp.array(
    qLD_update_treeadr, dtype=wp.int32, ndim=1, device="cpu"
  )
  m.qLD_tile = wp.array(qLD_tile, dtype=wp.int32, ndim=1)
  m.qLD_tileadr = wp.array(qLD_tileadr, dtype=wp.int32, ndim=1, device="cpu")
  m.qLD_tilesize = wp.array(qLD_tilesize, dtype=wp.int32, ndim=1, device="cpu")
  m.actuator_moment_offset_nv = wp.array(
    actuator_moment_offset_nv, dtype=wp.int32, ndim=1
  )
  m.actuator_moment_offset_nu = wp.array(
    actuator_moment_offset_nu, dtype=wp.int32, ndim=1
  )
  m.actuator_moment_tileadr = wp.array(
    actuator_moment_tileadr, dtype=wp.int32, ndim=1, device="cpu"
  )
  m.actuator_moment_tilesize_nv = wp.array(
    actuator_moment_tilesize_nv, dtype=wp.int32, ndim=1, device="cpu"
  )
  m.actuator_moment_tilesize_nu = wp.array(
    actuator_moment_tilesize_nu, dtype=wp.int32, ndim=1, device="cpu"
  )
  m.alpha_candidate = wp.array(np.linspace(0.0, 1.0, m.nlsp), dtype=wp.float32)
  m.body_dofadr = wp.array(mjm.body_dofadr, dtype=wp.int32, ndim=1)
  m.body_dofnum = wp.array(mjm.body_dofnum, dtype=wp.int32, ndim=1)
  m.body_jntadr = wp.array(mjm.body_jntadr, dtype=wp.int32, ndim=1)
  m.body_jntnum = wp.array(mjm.body_jntnum, dtype=wp.int32, ndim=1)
  m.body_parentid = wp.array(mjm.body_parentid, dtype=wp.int32, ndim=1)
  m.body_mocapid = wp.array(mjm.body_mocapid, dtype=wp.int32, ndim=1)
  m.body_weldid = wp.array(mjm.body_weldid, dtype=wp.int32, ndim=1)
  m.body_pos = wp.array(mjm.body_pos, dtype=wp.vec3, ndim=1)
  m.body_quat = wp.array(mjm.body_quat, dtype=wp.quat, ndim=1)
  m.body_ipos = wp.array(mjm.body_ipos, dtype=wp.vec3, ndim=1)
  m.body_iquat = wp.array(mjm.body_iquat, dtype=wp.quat, ndim=1)
  m.body_rootid = wp.array(mjm.body_rootid, dtype=wp.int32, ndim=1)
  m.body_inertia = wp.array(mjm.body_inertia, dtype=wp.vec3, ndim=1)
  m.body_mass = wp.array(mjm.body_mass, dtype=wp.float32, ndim=1)

  subtree_mass = np.copy(mjm.body_mass)
  # TODO(team): should this be [mjm.nbody - 1, 0) ?
  for i in range(mjm.nbody - 1, -1, -1):
    subtree_mass[mjm.body_parentid[i]] += subtree_mass[i]

  m.subtree_mass = wp.array(subtree_mass, dtype=wp.float32, ndim=1)
  m.body_invweight0 = wp.array(mjm.body_invweight0, dtype=wp.float32, ndim=2)
  m.body_geomnum = wp.array(mjm.body_geomnum, dtype=wp.int32, ndim=1)
  m.body_geomadr = wp.array(mjm.body_geomadr, dtype=wp.int32, ndim=1)
  m.body_contype = wp.array(mjm.body_contype, dtype=wp.int32, ndim=1)
  m.body_conaffinity = wp.array(mjm.body_conaffinity, dtype=wp.int32, ndim=1)
  m.jnt_bodyid = wp.array(mjm.jnt_bodyid, dtype=wp.int32, ndim=1)
  m.jnt_limited = wp.array(mjm.jnt_limited, dtype=wp.int32, ndim=1)
  m.jnt_limited_slide_hinge_adr = wp.array(
    jnt_limited_slide_hinge_adr, dtype=wp.int32, ndim=1
  )
  m.jnt_type = wp.array(mjm.jnt_type, dtype=wp.int32, ndim=1)
  m.jnt_solref = wp.array(mjm.jnt_solref, dtype=wp.vec2f, ndim=1)
  m.jnt_solimp = wp.array(mjm.jnt_solimp, dtype=types.vec5, ndim=1)
  m.jnt_qposadr = wp.array(mjm.jnt_qposadr, dtype=wp.int32, ndim=1)
  m.jnt_dofadr = wp.array(mjm.jnt_dofadr, dtype=wp.int32, ndim=1)
  m.jnt_axis = wp.array(mjm.jnt_axis, dtype=wp.vec3, ndim=1)
  m.jnt_pos = wp.array(mjm.jnt_pos, dtype=wp.vec3, ndim=1)
  m.jnt_range = wp.array(mjm.jnt_range, dtype=wp.float32, ndim=2)
  m.jnt_margin = wp.array(mjm.jnt_margin, dtype=wp.float32, ndim=1)
  m.jnt_stiffness = wp.array(mjm.jnt_stiffness, dtype=wp.float32, ndim=1)
  m.jnt_actfrclimited = wp.array(mjm.jnt_actfrclimited, dtype=wp.bool, ndim=1)
  m.jnt_actfrcrange = wp.array(mjm.jnt_actfrcrange, dtype=wp.vec2, ndim=1)
  m.geom_type = wp.array(mjm.geom_type, dtype=wp.int32, ndim=1)
  m.geom_bodyid = wp.array(mjm.geom_bodyid, dtype=wp.int32, ndim=1)
  m.geom_conaffinity = wp.array(mjm.geom_conaffinity, dtype=wp.int32, ndim=1)
  m.geom_contype = wp.array(mjm.geom_contype, dtype=wp.int32, ndim=1)
  m.geom_condim = wp.array(mjm.geom_condim, dtype=wp.int32, ndim=1)
  m.geom_pos = wp.array(mjm.geom_pos, dtype=wp.vec3, ndim=1)
  m.geom_quat = wp.array(mjm.geom_quat, dtype=wp.quat, ndim=1)
  m.geom_size = wp.array(mjm.geom_size, dtype=wp.vec3, ndim=1)
  m.geom_priority = wp.array(mjm.geom_priority, dtype=wp.int32, ndim=1)
  m.geom_solmix = wp.array(mjm.geom_solmix, dtype=wp.float32, ndim=1)
  m.geom_solref = wp.array(mjm.geom_solref, dtype=wp.vec2, ndim=1)
  m.geom_solimp = wp.array(mjm.geom_solimp, dtype=types.vec5, ndim=1)
  m.geom_friction = wp.array(mjm.geom_friction, dtype=wp.vec3, ndim=1)
  m.geom_margin = wp.array(mjm.geom_margin, dtype=wp.float32, ndim=1)
  m.geom_gap = wp.array(mjm.geom_gap, dtype=wp.float32, ndim=1)
  m.geom_aabb = wp.array(mjm.geom_aabb, dtype=wp.vec3, ndim=3)
  m.geom_rbound = wp.array(mjm.geom_rbound, dtype=wp.float32, ndim=1)
  m.geom_dataid = wp.array(mjm.geom_dataid, dtype=wp.int32, ndim=1)
  m.mesh_vertadr = wp.array(mjm.mesh_vertadr, dtype=wp.int32, ndim=1)
  m.mesh_vertnum = wp.array(mjm.mesh_vertnum, dtype=wp.int32, ndim=1)
  m.mesh_vert = wp.array(mjm.mesh_vert, dtype=wp.vec3, ndim=1)
  m.site_pos = wp.array(mjm.site_pos, dtype=wp.vec3, ndim=1)
  m.site_quat = wp.array(mjm.site_quat, dtype=wp.quat, ndim=1)
  m.site_bodyid = wp.array(mjm.site_bodyid, dtype=wp.int32, ndim=1)
  m.cam_mode = wp.array(mjm.cam_mode, dtype=wp.int32, ndim=1)
  m.cam_bodyid = wp.array(mjm.cam_bodyid, dtype=wp.int32, ndim=1)
  m.cam_targetbodyid = wp.array(mjm.cam_targetbodyid, dtype=wp.int32, ndim=1)
  m.cam_pos = wp.array(mjm.cam_pos, dtype=wp.vec3, ndim=1)
  m.cam_quat = wp.array(mjm.cam_quat, dtype=wp.quat, ndim=1)
  m.cam_poscom0 = wp.array(mjm.cam_poscom0, dtype=wp.vec3, ndim=1)
  m.cam_pos0 = wp.array(mjm.cam_pos0, dtype=wp.vec3, ndim=1)
  m.cam_mat0 = wp.array(mjm.cam_mat0.reshape(-1, 3, 3), dtype=wp.mat33, ndim=1)
  m.light_mode = wp.array(mjm.light_mode, dtype=wp.int32, ndim=1)
  m.light_bodyid = wp.array(mjm.light_bodyid, dtype=wp.int32, ndim=1)
  m.light_targetbodyid = wp.array(mjm.light_targetbodyid, dtype=wp.int32, ndim=1)
  m.light_pos = wp.array(mjm.light_pos, dtype=wp.vec3, ndim=1)
  m.light_dir = wp.array(mjm.light_dir, dtype=wp.vec3, ndim=1)
  m.light_poscom0 = wp.array(mjm.light_poscom0, dtype=wp.vec3, ndim=1)
  m.light_pos0 = wp.array(mjm.light_pos0, dtype=wp.vec3, ndim=1)
  m.light_dir0 = wp.array(mjm.light_dir0, dtype=wp.vec3, ndim=1)
  m.dof_bodyid = wp.array(mjm.dof_bodyid, dtype=wp.int32, ndim=1)
  m.dof_jntid = wp.array(mjm.dof_jntid, dtype=wp.int32, ndim=1)
  m.dof_parentid = wp.array(mjm.dof_parentid, dtype=wp.int32, ndim=1)
  m.dof_Madr = wp.array(mjm.dof_Madr, dtype=wp.int32, ndim=1)
  m.dof_armature = wp.array(mjm.dof_armature, dtype=wp.float32, ndim=1)
  m.dof_damping = wp.array(mjm.dof_damping, dtype=wp.float32, ndim=1)
  m.dof_tri_row = wp.from_numpy(dof_tri_row, dtype=wp.int32)
  m.dof_tri_col = wp.from_numpy(dof_tri_col, dtype=wp.int32)
  m.dof_invweight0 = wp.array(mjm.dof_invweight0, dtype=wp.float32, ndim=1)
  m.actuator_trntype = wp.array(mjm.actuator_trntype, dtype=wp.int32, ndim=1)
  m.actuator_trnid = wp.array(mjm.actuator_trnid, dtype=wp.int32, ndim=2)
  m.actuator_ctrllimited = wp.array(mjm.actuator_ctrllimited, dtype=wp.bool, ndim=1)
  m.actuator_ctrlrange = wp.array(mjm.actuator_ctrlrange, dtype=wp.vec2, ndim=1)
  m.actuator_forcelimited = wp.array(mjm.actuator_forcelimited, dtype=wp.bool, ndim=1)
  m.actuator_forcerange = wp.array(mjm.actuator_forcerange, dtype=wp.vec2, ndim=1)
  m.actuator_gaintype = wp.array(mjm.actuator_gaintype, dtype=wp.int32, ndim=1)
  m.actuator_gainprm = wp.array(mjm.actuator_gainprm, dtype=wp.float32, ndim=2)
  m.actuator_biastype = wp.array(mjm.actuator_biastype, dtype=wp.int32, ndim=1)
  m.actuator_biasprm = wp.array(mjm.actuator_biasprm, dtype=wp.float32, ndim=2)
  m.actuator_gear = wp.array(mjm.actuator_gear, dtype=wp.spatial_vector, ndim=1)
  m.actuator_actlimited = wp.array(mjm.actuator_actlimited, dtype=wp.bool, ndim=1)
  m.actuator_actrange = wp.array(mjm.actuator_actrange, dtype=wp.vec2, ndim=1)
  m.actuator_actadr = wp.array(mjm.actuator_actadr, dtype=wp.int32, ndim=1)
  m.actuator_dyntype = wp.array(mjm.actuator_dyntype, dtype=wp.int32, ndim=1)
  m.actuator_dynprm = wp.array(mjm.actuator_dynprm, dtype=types.vec10f, ndim=1)
  m.exclude_signature = wp.array(mjm.exclude_signature, dtype=wp.int32, ndim=1)

  # short-circuiting here allows us to skip a lot of code in implicit integration
  m.actuator_affine_bias_gain = bool(
    np.any(mjm.actuator_biastype == types.BiasType.AFFINE.value)
    or np.any(mjm.actuator_gaintype == types.GainType.AFFINE.value)
  )

<<<<<<< HEAD
  m.condim_max = np.max(mjm.geom_condim)  # TODO(team): get max after filtering
=======
  # sensors
  m.sensor_type = wp.array(mjm.sensor_type, dtype=wp.int32, ndim=1)
  m.sensor_datatype = wp.array(mjm.sensor_datatype, dtype=wp.int32, ndim=1)
  m.sensor_objtype = wp.array(mjm.sensor_objtype, dtype=wp.int32, ndim=1)
  m.sensor_objid = wp.array(mjm.sensor_objid, dtype=wp.int32, ndim=1)
  m.sensor_reftype = wp.array(mjm.sensor_reftype, dtype=wp.int32, ndim=1)
  m.sensor_refid = wp.array(mjm.sensor_refid, dtype=wp.int32, ndim=1)
  m.sensor_dim = wp.array(mjm.sensor_dim, dtype=wp.int32, ndim=1)
  m.sensor_adr = wp.array(mjm.sensor_adr, dtype=wp.int32, ndim=1)
  m.sensor_cutoff = wp.array(mjm.sensor_cutoff, dtype=wp.float32, ndim=1)
  m.sensor_pos_adr = wp.array(
    np.nonzero(mjm.sensor_needstage == mujoco.mjtStage.mjSTAGE_POS)[0],
    dtype=wp.int32,
    ndim=1,
  )
  m.sensor_vel_adr = wp.array(
    np.nonzero(mjm.sensor_needstage == mujoco.mjtStage.mjSTAGE_VEL)[0],
    dtype=wp.int32,
    ndim=1,
  )
  m.sensor_acc_adr = wp.array(
    np.nonzero(mjm.sensor_needstage == mujoco.mjtStage.mjSTAGE_ACC)[0],
    dtype=wp.int32,
    ndim=1,
  )
>>>>>>> 81f2a895

  return m


def _constraint(mjm: mujoco.MjModel, nworld: int, njmax: int) -> types.Constraint:
  efc = types.Constraint()

  efc.J = wp.zeros((njmax, mjm.nv), dtype=wp.float32)
  efc.D = wp.zeros((njmax,), dtype=wp.float32)
  efc.pos = wp.zeros((njmax,), dtype=wp.float32)
  efc.aref = wp.zeros((njmax,), dtype=wp.float32)
  efc.force = wp.zeros((njmax,), dtype=wp.float32)
  efc.margin = wp.zeros((njmax,), dtype=wp.float32)
  efc.worldid = wp.zeros((njmax,), dtype=wp.int32)

  efc.Jaref = wp.empty(shape=(njmax,), dtype=wp.float32)
  efc.Ma = wp.empty(shape=(nworld, mjm.nv), dtype=wp.float32)
  efc.grad = wp.empty(shape=(nworld, mjm.nv), dtype=wp.float32)
  efc.grad_dot = wp.empty(shape=(nworld,), dtype=wp.float32)
  efc.Mgrad = wp.empty(shape=(nworld, mjm.nv), dtype=wp.float32)
  efc.search = wp.empty(shape=(nworld, mjm.nv), dtype=wp.float32)
  efc.search_dot = wp.empty(shape=(nworld,), dtype=wp.float32)
  efc.gauss = wp.empty(shape=(nworld,), dtype=wp.float32)
  efc.cost = wp.empty(shape=(nworld,), dtype=wp.float32)
  efc.prev_cost = wp.empty(shape=(nworld,), dtype=wp.float32)
  efc.solver_niter = wp.empty(shape=(nworld,), dtype=wp.int32)
  efc.active = wp.empty(shape=(njmax,), dtype=wp.int32)
  efc.gtol = wp.empty(shape=(nworld,), dtype=wp.float32)
  efc.mv = wp.empty(shape=(nworld, mjm.nv), dtype=wp.float32)
  efc.jv = wp.empty(shape=(njmax,), dtype=wp.float32)
  efc.quad = wp.empty(shape=(njmax,), dtype=wp.vec3f)
  efc.quad_gauss = wp.empty(shape=(nworld,), dtype=wp.vec3f)
  efc.h = wp.empty(shape=(nworld, mjm.nv, mjm.nv), dtype=wp.float32)
  efc.alpha = wp.empty(shape=(nworld,), dtype=wp.float32)
  efc.prev_grad = wp.empty(shape=(nworld, mjm.nv), dtype=wp.float32)
  efc.prev_Mgrad = wp.empty(shape=(nworld, mjm.nv), dtype=wp.float32)
  efc.beta = wp.empty(shape=(nworld,), dtype=wp.float32)
  efc.beta_num = wp.empty(shape=(nworld,), dtype=wp.float32)
  efc.beta_den = wp.empty(shape=(nworld,), dtype=wp.float32)
  efc.done = wp.empty(shape=(nworld,), dtype=bool)

  efc.ls_done = wp.zeros(shape=(nworld,), dtype=bool)
  efc.p0 = wp.empty(shape=(nworld,), dtype=wp.vec3)
  efc.lo = wp.empty(shape=(nworld,), dtype=wp.vec3)
  efc.lo_alpha = wp.empty(shape=(nworld,), dtype=wp.float32)
  efc.hi = wp.empty(shape=(nworld,), dtype=wp.vec3)
  efc.hi_alpha = wp.empty(shape=(nworld,), dtype=wp.float32)
  efc.lo_next = wp.empty(shape=(nworld,), dtype=wp.vec3)
  efc.lo_next_alpha = wp.empty(shape=(nworld,), dtype=wp.float32)
  efc.hi_next = wp.empty(shape=(nworld,), dtype=wp.vec3)
  efc.hi_next_alpha = wp.empty(shape=(nworld,), dtype=wp.float32)
  efc.mid = wp.empty(shape=(nworld,), dtype=wp.vec3)
  efc.mid_alpha = wp.empty(shape=(nworld,), dtype=wp.float32)

  efc.cost_candidate = wp.empty(shape=(nworld, mjm.opt.ls_iterations), dtype=wp.float32)
  efc.quad_total_candidate = wp.empty(
    shape=(nworld, mjm.opt.ls_iterations), dtype=wp.vec3f
  )

  return efc


def make_data(
  mjm: mujoco.MjModel, nworld: int = 1, nconmax: int = -1, njmax: int = -1
) -> types.Data:
  d = types.Data()
  d.nworld = nworld

  # TODO(team): move to Model?
  if nconmax == -1:
    # TODO(team): heuristic for nconmax
    nconmax = 512
  d.nconmax = nconmax
  if njmax == -1:
    # TODO(team): heuristic for njmax
    njmax = 512
  d.njmax = njmax

  d.ncon = wp.zeros(1, dtype=wp.int32)
  d.nefc = wp.zeros(1, dtype=wp.int32, ndim=1)
  d.nl = 0
  d.time = 0.0

  qpos0 = np.tile(mjm.qpos0, (nworld, 1))
  d.qpos = wp.array(qpos0, dtype=wp.float32, ndim=2)
  d.qvel = wp.zeros((nworld, mjm.nv), dtype=wp.float32, ndim=2)
  d.qacc_warmstart = wp.zeros((nworld, mjm.nv), dtype=wp.float32, ndim=2)
  d.qfrc_applied = wp.zeros((nworld, mjm.nv), dtype=wp.float32, ndim=2)
  d.mocap_pos = wp.zeros((nworld, mjm.nmocap), dtype=wp.vec3)
  d.mocap_quat = wp.zeros((nworld, mjm.nmocap), dtype=wp.quat)
  d.qacc = wp.zeros((nworld, mjm.nv), dtype=wp.float32)
  d.xanchor = wp.zeros((nworld, mjm.njnt), dtype=wp.vec3)
  d.xaxis = wp.zeros((nworld, mjm.njnt), dtype=wp.vec3)
  d.xmat = wp.zeros((nworld, mjm.nbody), dtype=wp.mat33)
  d.xpos = wp.zeros((nworld, mjm.nbody), dtype=wp.vec3)
  d.xquat = wp.zeros((nworld, mjm.nbody), dtype=wp.quat)
  d.xipos = wp.zeros((nworld, mjm.nbody), dtype=wp.vec3)
  d.ximat = wp.zeros((nworld, mjm.nbody), dtype=wp.mat33)
  d.subtree_com = wp.zeros((nworld, mjm.nbody), dtype=wp.vec3)
  d.geom_xpos = wp.zeros((nworld, mjm.ngeom), dtype=wp.vec3)
  d.geom_xmat = wp.zeros((nworld, mjm.ngeom), dtype=wp.mat33)
  d.site_xpos = wp.zeros((nworld, mjm.nsite), dtype=wp.vec3)
  d.site_xmat = wp.zeros((nworld, mjm.nsite), dtype=wp.mat33)
  d.cam_xpos = wp.zeros((nworld, mjm.ncam), dtype=wp.vec3)
  d.cam_xmat = wp.zeros((nworld, mjm.ncam), dtype=wp.mat33)
  d.light_xpos = wp.zeros((nworld, mjm.nlight), dtype=wp.vec3)
  d.light_xdir = wp.zeros((nworld, mjm.nlight), dtype=wp.vec3)
  d.cinert = wp.zeros((nworld, mjm.nbody), dtype=types.vec10)
  d.cdof = wp.zeros((nworld, mjm.nv), dtype=wp.spatial_vector)
  d.ctrl = wp.zeros((nworld, mjm.nu), dtype=wp.float32)
  d.actuator_velocity = wp.zeros((nworld, mjm.nu), dtype=wp.float32)
  d.actuator_force = wp.zeros((nworld, mjm.nu), dtype=wp.float32)
  d.actuator_length = wp.zeros((nworld, mjm.nu), dtype=wp.float32)
  d.actuator_moment = wp.zeros((nworld, mjm.nu, mjm.nv), dtype=wp.float32)
  d.crb = wp.zeros((nworld, mjm.nbody), dtype=types.vec10)
  if support.is_sparse(mjm):
    d.qM = wp.zeros((nworld, 1, mjm.nM), dtype=wp.float32)
    d.qLD = wp.zeros((nworld, 1, mjm.nM), dtype=wp.float32)
  else:
    d.qM = wp.zeros((nworld, mjm.nv, mjm.nv), dtype=wp.float32)
    d.qLD = wp.zeros((nworld, mjm.nv, mjm.nv), dtype=wp.float32)
  d.act_dot = wp.zeros((nworld, mjm.na), dtype=wp.float32)
  d.act = wp.zeros((nworld, mjm.na), dtype=wp.float32)
  d.qLDiagInv = wp.zeros((nworld, mjm.nv), dtype=wp.float32)
  d.cvel = wp.zeros((nworld, mjm.nbody), dtype=wp.spatial_vector)
  d.cdof_dot = wp.zeros((nworld, mjm.nv), dtype=wp.spatial_vector)
  d.qfrc_bias = wp.zeros((nworld, mjm.nv), dtype=wp.float32)
  d.contact = types.Contact()
  d.contact.dist = wp.zeros((nconmax,), dtype=wp.float32)
  d.contact.pos = wp.zeros((nconmax,), dtype=wp.vec3f)
  d.contact.frame = wp.zeros((nconmax,), dtype=wp.mat33f)
  d.contact.includemargin = wp.zeros((nconmax,), dtype=wp.float32)
  d.contact.friction = wp.zeros((nconmax,), dtype=types.vec5)
  d.contact.solref = wp.zeros((nconmax,), dtype=wp.vec2f)
  d.contact.solreffriction = wp.zeros((nconmax,), dtype=wp.vec2f)
  d.contact.solimp = wp.zeros((nconmax,), dtype=types.vec5)
  d.contact.dim = wp.zeros((nconmax,), dtype=wp.int32)
  d.contact.geom = wp.zeros((nconmax,), dtype=wp.vec2i)
  d.contact.efc_address = wp.zeros((nconmax, np.max(mjm.geom_condim)), dtype=wp.int32)
  d.contact.worldid = wp.zeros((nconmax,), dtype=wp.int32)
  d.efc = _constraint(mjm, d.nworld, d.njmax)
  d.qfrc_passive = wp.zeros((nworld, mjm.nv), dtype=wp.float32)
  d.qfrc_spring = wp.zeros((nworld, mjm.nv), dtype=wp.float32)
  d.qfrc_damper = wp.zeros((nworld, mjm.nv), dtype=wp.float32)
  d.qfrc_actuator = wp.zeros((nworld, mjm.nv), dtype=wp.float32)
  d.qfrc_smooth = wp.zeros((nworld, mjm.nv), dtype=wp.float32)
  d.qfrc_constraint = wp.zeros((nworld, mjm.nv), dtype=wp.float32)
  d.qacc_smooth = wp.zeros((nworld, mjm.nv), dtype=wp.float32)

  d.rne_cacc = wp.zeros(shape=(d.nworld, mjm.nbody), dtype=wp.spatial_vector)
  d.rne_cfrc = wp.zeros(shape=(d.nworld, mjm.nbody), dtype=wp.spatial_vector)

  d.xfrc_applied = wp.zeros((nworld, mjm.nbody), dtype=wp.spatial_vector)

  # internal tmp arrays
  d.qfrc_integration = wp.zeros((nworld, mjm.nv), dtype=wp.float32)
  d.qacc_integration = wp.zeros((nworld, mjm.nv), dtype=wp.float32)
  d.qM_integration = wp.zeros_like(d.qM)
  d.qLD_integration = wp.zeros_like(d.qLD)
  d.qLDiagInv_integration = wp.zeros_like(d.qLDiagInv)
  d.act_vel_integration = wp.zeros_like(d.ctrl)

  # sweep-and-prune broadphase
  d.sap_geom_sort = wp.zeros((nworld, mjm.ngeom), dtype=wp.vec4)
  d.sap_projection_lower = wp.zeros((2 * nworld, mjm.ngeom), dtype=wp.float32)
  d.sap_projection_upper = wp.zeros((nworld, mjm.ngeom), dtype=wp.float32)
  d.sap_sort_index = wp.zeros((2 * nworld, mjm.ngeom), dtype=wp.int32)
  d.sap_range = wp.zeros((nworld, mjm.ngeom), dtype=wp.int32)
  d.sap_cumulative_sum = wp.zeros(nworld * mjm.ngeom, dtype=wp.int32)
  segment_indices_list = [i * mjm.ngeom for i in range(nworld + 1)]
  d.sap_segment_index = wp.array(segment_indices_list, dtype=int)

  # collision driver
  d.collision_pair = wp.empty(nconmax, dtype=wp.vec2i, ndim=1)
  d.collision_worldid = wp.empty(nconmax, dtype=wp.int32, ndim=1)
  d.ncollision = wp.zeros(1, dtype=wp.int32, ndim=1)

  # sensors
  d.sensordata = wp.zeros((nworld, mjm.nsensordata), dtype=wp.float32)

  return d


def put_data(
  mjm: mujoco.MjModel,
  mjd: mujoco.MjData,
  nworld: Optional[int] = None,
  nconmax: Optional[int] = None,
  njmax: Optional[int] = None,
) -> types.Data:
  d = types.Data()

  nworld = nworld or 1
  # TODO(team): better heuristic for nconmax
  nconmax = nconmax or max(512, mjd.ncon * nworld)
  # TODO(team): better heuristic for njmax
  njmax = njmax or max(512, mjd.nefc * nworld)

  if nworld < 1:
    raise ValueError("nworld must be >= 1")

  if nconmax < 1:
    raise ValueError("nconmax must be >= 1")

  if njmax < 1:
    raise ValueError("njmax must be >= 1")

  if nworld * mjd.ncon > nconmax:
    raise ValueError(f"nconmax overflow (nconmax must be >= {nworld * mjd.ncon})")

  if nworld * mjd.nefc > njmax:
    raise ValueError(f"njmax overflow (njmax must be >= {nworld * mjd.nefc})")

  d.nworld = nworld
  # TODO(team): move nconmax and njmax to Model?
  d.nconmax = nconmax
  d.njmax = njmax

  d.ncon = wp.array([mjd.ncon * nworld], dtype=wp.int32, ndim=1)
  d.nl = mjd.nl
  d.nefc = wp.array([mjd.nefc * nworld], dtype=wp.int32, ndim=1)
  d.time = mjd.time

  # TODO(erikfrey): would it be better to tile on the gpu?
  def tile(x):
    return np.tile(x, (nworld,) + (1,) * len(x.shape))

  if support.is_sparse(mjm):
    qM = np.expand_dims(mjd.qM, axis=0)
    qLD = np.expand_dims(mjd.qLD, axis=0)
    efc_J = np.zeros((mjd.nefc, mjm.nv))
    mujoco.mju_sparse2dense(
      efc_J, mjd.efc_J, mjd.efc_J_rownnz, mjd.efc_J_rowadr, mjd.efc_J_colind
    )
  else:
    qM = np.zeros((mjm.nv, mjm.nv))
    mujoco.mj_fullM(mjm, qM, mjd.qM)
    qLD = np.linalg.cholesky(qM)
    efc_J = mjd.efc_J.reshape((mjd.nefc, mjm.nv))

  # TODO(taylorhowell): sparse actuator_moment
  actuator_moment = np.zeros((mjm.nu, mjm.nv))
  mujoco.mju_sparse2dense(
    actuator_moment,
    mjd.actuator_moment,
    mjd.moment_rownnz,
    mjd.moment_rowadr,
    mjd.moment_colind,
  )

  d.qpos = wp.array(tile(mjd.qpos), dtype=wp.float32, ndim=2)
  d.qvel = wp.array(tile(mjd.qvel), dtype=wp.float32, ndim=2)
  d.qacc_warmstart = wp.array(tile(mjd.qacc_warmstart), dtype=wp.float32, ndim=2)
  d.qfrc_applied = wp.array(tile(mjd.qfrc_applied), dtype=wp.float32, ndim=2)
  d.mocap_pos = wp.array(tile(mjd.mocap_pos), dtype=wp.vec3, ndim=2)
  d.mocap_quat = wp.array(tile(mjd.mocap_quat), dtype=wp.quat, ndim=2)
  d.qacc = wp.array(tile(mjd.qacc), dtype=wp.float32, ndim=2)
  d.xanchor = wp.array(tile(mjd.xanchor), dtype=wp.vec3, ndim=2)
  d.xaxis = wp.array(tile(mjd.xaxis), dtype=wp.vec3, ndim=2)
  d.xmat = wp.array(tile(mjd.xmat), dtype=wp.mat33, ndim=2)
  d.xpos = wp.array(tile(mjd.xpos), dtype=wp.vec3, ndim=2)
  d.xquat = wp.array(tile(mjd.xquat), dtype=wp.quat, ndim=2)
  d.xipos = wp.array(tile(mjd.xipos), dtype=wp.vec3, ndim=2)
  d.ximat = wp.array(tile(mjd.ximat), dtype=wp.mat33, ndim=2)
  d.subtree_com = wp.array(tile(mjd.subtree_com), dtype=wp.vec3, ndim=2)
  d.geom_xpos = wp.array(tile(mjd.geom_xpos), dtype=wp.vec3, ndim=2)
  d.geom_xmat = wp.array(tile(mjd.geom_xmat), dtype=wp.mat33, ndim=2)
  d.site_xpos = wp.array(tile(mjd.site_xpos), dtype=wp.vec3, ndim=2)
  d.site_xmat = wp.array(tile(mjd.site_xmat), dtype=wp.mat33, ndim=2)
  d.cam_xpos = wp.array(tile(mjd.cam_xpos), dtype=wp.vec3, ndim=2)
  d.cam_xmat = wp.array(tile(mjd.cam_xmat.reshape(-1, 3, 3)), dtype=wp.mat33, ndim=2)
  d.light_xpos = wp.array(tile(mjd.light_xpos), dtype=wp.vec3, ndim=2)
  d.light_xdir = wp.array(tile(mjd.light_xdir), dtype=wp.vec3, ndim=2)
  d.cinert = wp.array(tile(mjd.cinert), dtype=types.vec10, ndim=2)
  d.cdof = wp.array(tile(mjd.cdof), dtype=wp.spatial_vector, ndim=2)
  d.crb = wp.array(tile(mjd.crb), dtype=types.vec10, ndim=2)
  d.qM = wp.array(tile(qM), dtype=wp.float32, ndim=3)
  d.qLD = wp.array(tile(qLD), dtype=wp.float32, ndim=3)
  d.qLDiagInv = wp.array(tile(mjd.qLDiagInv), dtype=wp.float32, ndim=2)
  d.ctrl = wp.array(tile(mjd.ctrl), dtype=wp.float32, ndim=2)
  d.actuator_velocity = wp.array(tile(mjd.actuator_velocity), dtype=wp.float32, ndim=2)
  d.actuator_force = wp.array(tile(mjd.actuator_force), dtype=wp.float32, ndim=2)
  d.actuator_length = wp.array(tile(mjd.actuator_length), dtype=wp.float32, ndim=2)
  d.actuator_moment = wp.array(tile(actuator_moment), dtype=wp.float32, ndim=3)
  d.cvel = wp.array(tile(mjd.cvel), dtype=wp.spatial_vector, ndim=2)
  d.cdof_dot = wp.array(tile(mjd.cdof_dot), dtype=wp.spatial_vector, ndim=2)
  d.qfrc_bias = wp.array(tile(mjd.qfrc_bias), dtype=wp.float32, ndim=2)
  d.qfrc_passive = wp.array(tile(mjd.qfrc_passive), dtype=wp.float32, ndim=2)
  d.qfrc_spring = wp.array(tile(mjd.qfrc_spring), dtype=wp.float32, ndim=2)
  d.qfrc_damper = wp.array(tile(mjd.qfrc_damper), dtype=wp.float32, ndim=2)
  d.qfrc_actuator = wp.array(tile(mjd.qfrc_actuator), dtype=wp.float32, ndim=2)
  d.qfrc_smooth = wp.array(tile(mjd.qfrc_smooth), dtype=wp.float32, ndim=2)
  d.qfrc_constraint = wp.array(tile(mjd.qfrc_constraint), dtype=wp.float32, ndim=2)
  d.qacc_smooth = wp.array(tile(mjd.qacc_smooth), dtype=wp.float32, ndim=2)
  d.act = wp.array(tile(mjd.act), dtype=wp.float32, ndim=2)
  d.act_dot = wp.array(tile(mjd.act_dot), dtype=wp.float32, ndim=2)

  nefc = mjd.nefc
  efc_worldid = np.zeros(njmax, dtype=int)

  for i in range(nworld):
    efc_worldid[i * nefc : (i + 1) * nefc] = i

  nefc_fill = njmax - nworld * nefc

  efc_J_fill = np.vstack(
    [np.repeat(efc_J, nworld, axis=0), np.zeros((nefc_fill, mjm.nv))]
  )
  efc_D_fill = np.concatenate(
    [np.repeat(mjd.efc_D, nworld, axis=0), np.zeros(nefc_fill)]
  )
  efc_pos_fill = np.concatenate(
    [np.repeat(mjd.efc_pos, nworld, axis=0), np.zeros(nefc_fill)]
  )
  efc_aref_fill = np.concatenate(
    [np.repeat(mjd.efc_aref, nworld, axis=0), np.zeros(nefc_fill)]
  )
  efc_force_fill = np.concatenate(
    [np.repeat(mjd.efc_force, nworld, axis=0), np.zeros(nefc_fill)]
  )
  efc_margin_fill = np.concatenate(
    [np.repeat(mjd.efc_margin, nworld, axis=0), np.zeros(nefc_fill)]
  )

  ncon = mjd.ncon
  condim_max = np.max(mjm.geom_condim)
  con_efc_address = np.zeros((nconmax, condim_max), dtype=int)
  for i in range(nworld):
    for j in range(ncon):
      condim = mjd.contact.dim[j]
      for k in range(condim):
        con_efc_address[i * ncon + j, k] = mjd.nefc * i + mjd.contact.efc_address[j] + k

  con_worldid = np.zeros(nconmax, dtype=int)
  for i in range(nworld):
    con_worldid[i * ncon : (i + 1) * ncon] = i

  ncon_fill = nconmax - nworld * ncon

  con_dist_fill = np.concatenate(
    [np.repeat(mjd.contact.dist, nworld, axis=0), np.zeros(ncon_fill)]
  )
  con_pos_fill = np.vstack(
    [np.repeat(mjd.contact.pos, nworld, axis=0), np.zeros((ncon_fill, 3))]
  )
  con_frame_fill = np.vstack(
    [np.repeat(mjd.contact.frame, nworld, axis=0), np.zeros((ncon_fill, 9))]
  )
  con_includemargin_fill = np.concatenate(
    [np.repeat(mjd.contact.includemargin, nworld, axis=0), np.zeros(ncon_fill)]
  )
  con_friction_fill = np.vstack(
    [np.repeat(mjd.contact.friction, nworld, axis=0), np.zeros((ncon_fill, 5))]
  )
  con_solref_fill = np.vstack(
    [np.repeat(mjd.contact.solref, nworld, axis=0), np.zeros((ncon_fill, 2))]
  )
  con_solreffriction_fill = np.vstack(
    [np.repeat(mjd.contact.solreffriction, nworld, axis=0), np.zeros((ncon_fill, 2))]
  )
  con_solimp_fill = np.vstack(
    [np.repeat(mjd.contact.solimp, nworld, axis=0), np.zeros((ncon_fill, 5))]
  )
  con_dim_fill = np.concatenate(
    [np.repeat(mjd.contact.dim, nworld, axis=0), np.zeros(ncon_fill)]
  )
  con_geom_fill = np.vstack(
    [np.repeat(mjd.contact.geom, nworld, axis=0), np.zeros((ncon_fill, 2))]
  )
  con_efc_address_fill = np.vstack([con_efc_address, np.zeros((ncon_fill, condim_max))])

  d.contact.dist = wp.array(con_dist_fill, dtype=wp.float32, ndim=1)
  d.contact.pos = wp.array(con_pos_fill, dtype=wp.vec3f, ndim=1)
  d.contact.frame = wp.array(con_frame_fill, dtype=wp.mat33f, ndim=1)
  d.contact.includemargin = wp.array(con_includemargin_fill, dtype=wp.float32, ndim=1)
  d.contact.friction = wp.array(con_friction_fill, dtype=types.vec5, ndim=1)
  d.contact.solref = wp.array(con_solref_fill, dtype=wp.vec2f, ndim=1)
  d.contact.solreffriction = wp.array(con_solreffriction_fill, dtype=wp.vec2f, ndim=1)
  d.contact.solimp = wp.array(con_solimp_fill, dtype=types.vec5, ndim=1)
  d.contact.dim = wp.array(con_dim_fill, dtype=wp.int32, ndim=1)
  d.contact.geom = wp.array(con_geom_fill, dtype=wp.vec2i, ndim=1)
  d.contact.efc_address = wp.array(con_efc_address_fill, dtype=wp.int32, ndim=2)
  d.contact.worldid = wp.array(con_worldid, dtype=wp.int32, ndim=1)

  d.rne_cacc = wp.zeros(shape=(d.nworld, mjm.nbody), dtype=wp.spatial_vector)
  d.rne_cfrc = wp.zeros(shape=(d.nworld, mjm.nbody), dtype=wp.spatial_vector)

  d.efc = _constraint(mjm, d.nworld, d.njmax)
  d.efc.J = wp.array(efc_J_fill, dtype=wp.float32, ndim=2)
  d.efc.D = wp.array(efc_D_fill, dtype=wp.float32, ndim=1)
  d.efc.pos = wp.array(efc_pos_fill, dtype=wp.float32, ndim=1)
  d.efc.aref = wp.array(efc_aref_fill, dtype=wp.float32, ndim=1)
  d.efc.force = wp.array(efc_force_fill, dtype=wp.float32, ndim=1)
  d.efc.margin = wp.array(efc_margin_fill, dtype=wp.float32, ndim=1)
  d.efc.worldid = wp.from_numpy(efc_worldid, dtype=wp.int32)

  d.xfrc_applied = wp.array(tile(mjd.xfrc_applied), dtype=wp.spatial_vector, ndim=2)

  # internal tmp arrays
  d.qfrc_integration = wp.zeros((nworld, mjm.nv), dtype=wp.float32)
  d.qacc_integration = wp.zeros((nworld, mjm.nv), dtype=wp.float32)
  d.qM_integration = wp.zeros_like(d.qM)
  d.qLD_integration = wp.zeros_like(d.qLD)
  d.qLDiagInv_integration = wp.zeros_like(d.qLDiagInv)
  d.act_vel_integration = wp.zeros_like(d.ctrl)

  # broadphase sweep and prune
  d.sap_geom_sort = wp.zeros((nworld, mjm.ngeom), dtype=wp.vec4)
  d.sap_projection_lower = wp.zeros((2 * nworld, mjm.ngeom), dtype=wp.float32)
  d.sap_projection_upper = wp.zeros((nworld, mjm.ngeom), dtype=wp.float32)
  d.sap_sort_index = wp.zeros((2 * nworld, mjm.ngeom), dtype=wp.int32)
  d.sap_range = wp.zeros((nworld, mjm.ngeom), dtype=wp.int32)
  d.sap_cumulative_sum = wp.zeros(nworld * mjm.ngeom, dtype=wp.int32)
  segment_indices_list = [i * mjm.ngeom for i in range(nworld + 1)]
  d.sap_segment_index = wp.array(segment_indices_list, dtype=int)

  # collision driver
  d.collision_pair = wp.empty(nconmax, dtype=wp.vec2i, ndim=1)
  d.collision_worldid = wp.empty(nconmax, dtype=wp.int32, ndim=1)
  d.ncollision = wp.zeros(1, dtype=wp.int32, ndim=1)

  # sensors
  d.sensordata = wp.array(tile(mjd.sensordata), dtype=wp.float32, ndim=2)

  return d


def get_data_into(
  result: mujoco.MjData,
  mjm: mujoco.MjModel,
  d: types.Data,
):
  """Gets Data from a device into an existing mujoco.MjData."""
  if d.nworld > 1:
    raise NotImplementedError("only nworld == 1 supported for now")

  ncon = d.ncon.numpy()[0]
  nefc = d.nefc.numpy()[0]

  if ncon != result.ncon or nefc != result.nefc:
    mujoco._functions._realloc_con_efc(result, ncon=ncon, nefc=nefc)

  result.time = d.time

  result.qpos[:] = d.qpos.numpy()[0]
  result.qvel[:] = d.qvel.numpy()[0]
  result.qacc_warmstart = d.qacc_warmstart.numpy()[0]
  result.qfrc_applied = d.qfrc_applied.numpy()[0]
  result.mocap_pos = d.mocap_pos.numpy()[0]
  result.mocap_quat = d.mocap_quat.numpy()[0]
  result.qacc = d.qacc.numpy()[0]
  result.xanchor = d.xanchor.numpy()[0]
  result.xaxis = d.xaxis.numpy()[0]
  result.xmat = d.xmat.numpy().reshape((-1, 9))
  result.xpos = d.xpos.numpy()[0]
  result.xquat = d.xquat.numpy()[0]
  result.xipos = d.xipos.numpy()[0]
  result.ximat = d.ximat.numpy().reshape((-1, 9))
  result.subtree_com = d.subtree_com.numpy()[0]
  result.geom_xpos = d.geom_xpos.numpy()[0]
  result.geom_xmat = d.geom_xmat.numpy().reshape((-1, 9))
  result.site_xpos = d.site_xpos.numpy()[0]
  result.site_xmat = d.site_xmat.numpy().reshape((-1, 9))
  result.cam_xpos = d.cam_xpos.numpy()[0]
  result.cam_xmat = d.cam_xmat.numpy().reshape((-1, 9))
  result.light_xpos = d.light_xpos.numpy()[0]
  result.light_xdir = d.light_xdir.numpy()[0]
  result.cinert = d.cinert.numpy()[0]
  result.cdof = d.cdof.numpy()[0]
  result.crb = d.crb.numpy()[0]
  result.qLDiagInv = d.qLDiagInv.numpy()[0]
  result.ctrl = d.ctrl.numpy()[0]
  result.actuator_velocity = d.actuator_velocity.numpy()[0]
  result.actuator_force = d.actuator_force.numpy()[0]
  result.actuator_length = d.actuator_length.numpy()[0]
  mujoco.mju_dense2sparse(
    result.actuator_moment,
    d.actuator_moment.numpy()[0],
    result.moment_rownnz,
    result.moment_rowadr,
    result.moment_colind,
  )
  result.cvel = d.cvel.numpy()[0]
  result.cdof_dot = d.cdof_dot.numpy()[0]
  result.qfrc_bias = d.qfrc_bias.numpy()[0]
  result.qfrc_passive = d.qfrc_passive.numpy()[0]
  result.qfrc_spring = d.qfrc_spring.numpy()[0]
  result.qfrc_damper = d.qfrc_damper.numpy()[0]
  result.qfrc_actuator = d.qfrc_actuator.numpy()[0]
  result.qfrc_smooth = d.qfrc_smooth.numpy()[0]
  result.qfrc_constraint = d.qfrc_constraint.numpy()[0]
  result.qacc_smooth = d.qacc_smooth.numpy()[0]
  result.act = d.act.numpy()[0]
  result.act_dot = d.act_dot.numpy()[0]

  result.contact.dist[:] = d.contact.dist.numpy()[:ncon]
  result.contact.pos[:] = d.contact.pos.numpy()[:ncon]
  result.contact.frame[:] = d.contact.frame.numpy()[:ncon].reshape((-1, 9))
  result.contact.includemargin[:] = d.contact.includemargin.numpy()[:ncon]
  result.contact.friction[:] = d.contact.friction.numpy()[:ncon]
  result.contact.solref[:] = d.contact.solref.numpy()[:ncon]
  result.contact.solreffriction[:] = d.contact.solreffriction.numpy()[:ncon]
  result.contact.solimp[:] = d.contact.solimp.numpy()[:ncon]
  result.contact.dim[:] = d.contact.dim.numpy()[:ncon]
  result.contact.efc_address[:] = d.contact.efc_address.numpy()[:ncon, 0]

  if support.is_sparse(mjm):
    result.qM[:] = d.qM.numpy()[0, 0]
    result.qLD[:] = d.qLD.numpy()[0, 0]
    # TODO(team): set efc_J after fix to _realloc_con_efc lands
    # efc_J = d.efc_J.numpy()[0, :nefc]
    # mujoco.mju_dense2sparse(
    #   result.efc_J, efc_J, result.efc_J_rownnz, result.efc_J_rowadr, result.efc_J_colind
    # )
  else:
    qM = d.qM.numpy()
    qLD = d.qLD.numpy()
    adr = 0
    for i in range(mjm.nv):
      j = i
      while j >= 0:
        result.qM[adr] = qM[0, i, j]
        result.qLD[adr] = qLD[0, i, j]
        j = mjm.dof_parentid[j]
        adr += 1
    # TODO(team): set efc_J after fix to _realloc_con_efc lands
    # if nefc > 0:
    #   result.efc_J[:nefc * mjm.nv] = d.efc_J.numpy()[:nefc].flatten()
  result.efc_D[:] = d.efc.D.numpy()[:nefc]
  result.efc_pos[:] = d.efc.pos.numpy()[:nefc]
  result.efc_aref[:] = d.efc.aref.numpy()[:nefc]
  result.efc_force[:] = d.efc.force.numpy()[:nefc]
  result.efc_margin[:] = d.efc.margin.numpy()[:nefc]

  # TODO: other efc_ fields, anything else missing

  # sensors
  result.sensordata[:] = d.sensordata.numpy()<|MERGE_RESOLUTION|>--- conflicted
+++ resolved
@@ -410,9 +410,8 @@
     or np.any(mjm.actuator_gaintype == types.GainType.AFFINE.value)
   )
 
-<<<<<<< HEAD
   m.condim_max = np.max(mjm.geom_condim)  # TODO(team): get max after filtering
-=======
+
   # sensors
   m.sensor_type = wp.array(mjm.sensor_type, dtype=wp.int32, ndim=1)
   m.sensor_datatype = wp.array(mjm.sensor_datatype, dtype=wp.int32, ndim=1)
@@ -438,7 +437,6 @@
     dtype=wp.int32,
     ndim=1,
   )
->>>>>>> 81f2a895
 
   return m
 
