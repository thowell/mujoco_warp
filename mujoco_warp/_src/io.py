# Copyright 2025 The Newton Developers
#
# Licensed under the Apache License, Version 2.0 (the "License");
# you may not use this file except in compliance with the License.
# You may obtain a copy of the License at
#
#     http://www.apache.org/licenses/LICENSE-2.0
#
# Unless required by applicable law or agreed to in writing, software
# distributed under the License is distributed on an "AS IS" BASIS,
# WITHOUT WARRANTIES OR CONDITIONS OF ANY KIND, either express or implied.
# See the License for the specific language governing permissions and
# limitations under the License.
# ==============================================================================

from typing import Optional

import mujoco
import numpy as np
import warp as wp
from packaging import version

from . import support
from . import types


def put_model(mjm: mujoco.MjModel) -> types.Model:
  # check supported features
  for field, field_types, field_str in (
    (mjm.actuator_trntype, types.TrnType, "Actuator transmission type"),
    (mjm.actuator_dyntype, types.DynType, "Actuator dynamics type"),
    (mjm.actuator_gaintype, types.GainType, "Gain type"),
    (mjm.actuator_biastype, types.BiasType, "Bias type"),
    (mjm.eq_type, types.EqType, "Equality constraint types"),
    (mjm.geom_type, types.GeomType, "Geom type"),
    (mjm.sensor_type, types.SensorType, "Sensor types"),
  ):
    unsupported = ~np.isin(field, list(field_types))
    if unsupported.any():
      raise NotImplementedError(f"{field_str} {field[unsupported]} not supported.")

<<<<<<< HEAD
  # TODO(team): check sensors by type

  if mjm.sensor_cutoff.any():
    raise NotImplementedError("Sensor cutoff is unsupported.")

  if mjm.ntendon > 0:
    raise NotImplementedError("Tendons are unsupported.")

  if mjm.nplugin > 0:
    raise NotImplementedError("Plugins are unsupported.")

  if mjm.nflex > 0:
    raise NotImplementedError("Flexes are unsupported.")
=======
  for n, msg in (
    (mjm.ntendon, "Tendons"),
    (mjm.nplugin, "Plugins"),
    (mjm.nflex, "Flexes"),
  ):
    if n > 0:
      raise NotImplementedError(f"{msg} are unsupported.")
>>>>>>> 6e9e330d

  # check options
  for opt, opt_types, msg in (
    (mjm.opt.integrator, types.IntegratorType, "Integrator"),
    (mjm.opt.cone, types.ConeType, "Cone"),
    (mjm.opt.solver, types.SolverType, "Solver"),
  ):
    if opt not in set(opt_types):
      raise NotImplementedError(f"{msg} {opt} is unsupported.")

  if mjm.opt.wind.any():
    raise NotImplementedError("Wind is unsupported.")

  if mjm.opt.density > 0 or mjm.opt.viscosity > 0:
    raise NotImplementedError("Fluid forces are unsupported.")

  # TODO(team): remove after solver._update_gradient for Newton solver utilizes tile operations for islands
  nv_max = 60
  if mjm.nv > nv_max and (not mjm.opt.jacobian == mujoco.mjtJacobian.mjJAC_SPARSE):
    raise ValueError(f"Dense is unsupported for nv > {nv_max} (nv = {mjm.nv}).")

  m = types.Model()

  m.nq = mjm.nq
  m.nv = mjm.nv
  m.na = mjm.na
  m.nu = mjm.nu
  m.nbody = mjm.nbody
  m.njnt = mjm.njnt
  m.ngeom = mjm.ngeom
  m.nsite = mjm.nsite
  m.ncam = mjm.ncam
  m.nlight = mjm.nlight
  m.nmocap = mjm.nmocap
  m.nM = mjm.nM
  m.nsensor = mjm.nsensor
  m.nsensordata = mjm.nsensordata
  m.nlsp = mjm.opt.ls_iterations  # TODO(team): how to set nlsp?
  m.nexclude = mjm.nexclude
  m.opt.timestep = mjm.opt.timestep
  m.opt.tolerance = mjm.opt.tolerance
  m.opt.ls_tolerance = mjm.opt.ls_tolerance
  m.opt.gravity = wp.vec3(mjm.opt.gravity)
  m.opt.cone = mjm.opt.cone
  m.opt.solver = mjm.opt.solver
  m.opt.iterations = mjm.opt.iterations
  m.opt.ls_iterations = mjm.opt.ls_iterations
  m.opt.integrator = mjm.opt.integrator
  m.opt.disableflags = mjm.opt.disableflags
  m.opt.impratio = wp.float32(mjm.opt.impratio)
  m.opt.is_sparse = support.is_sparse(mjm)
  m.opt.ls_parallel = False
  m.stat.meaninertia = mjm.stat.meaninertia

  m.qpos0 = wp.array(mjm.qpos0, dtype=wp.float32, ndim=1)
  m.qpos_spring = wp.array(mjm.qpos_spring, dtype=wp.float32, ndim=1)

  # dof lower triangle row and column indices
  dof_tri_row, dof_tri_col = np.tril_indices(mjm.nv)

  # indices for sparse qM full_m
  is_, js = [], []
  for i in range(mjm.nv):
    j = i
    while j > -1:
      is_.append(i)
      js.append(j)
      j = mjm.dof_parentid[j]
  qM_fullm_i = is_
  qM_fullm_j = js

  # indices for sparse qM mul_m
  is_, js, madr_ijs = [], [], []
  for i in range(mjm.nv):
    madr_ij, j = mjm.dof_Madr[i], i

    while True:
      madr_ij, j = madr_ij + 1, mjm.dof_parentid[j]
      if j == -1:
        break
      is_, js, madr_ijs = is_ + [i], js + [j], madr_ijs + [madr_ij]

  qM_mulm_i, qM_mulm_j, qM_madr_ij = (
    np.array(x, dtype=np.int32) for x in (is_, js, madr_ijs)
  )

  jnt_limited_slide_hinge_adr = np.nonzero(
    mjm.jnt_limited
    & (
      (mjm.jnt_type == mujoco.mjtJoint.mjJNT_SLIDE)
      | (mjm.jnt_type == mujoco.mjtJoint.mjJNT_HINGE)
    )
  )[0]

  # body_tree is BFS ordering of body ids
  # body_treeadr contains starting index of each body tree level
  bodies, body_depth = {}, np.zeros(mjm.nbody, dtype=int) - 1
  for i in range(mjm.nbody):
    body_depth[i] = body_depth[mjm.body_parentid[i]] + 1
    bodies.setdefault(body_depth[i], []).append(i)
  body_tree = np.concatenate([bodies[i] for i in range(len(bodies))])
  tree_off = [0] + [len(bodies[i]) for i in range(len(bodies))]
  body_treeadr = np.cumsum(tree_off)[:-1]

  m.body_tree = wp.array(body_tree, dtype=wp.int32, ndim=1)
  m.body_treeadr = wp.array(body_treeadr, dtype=wp.int32, ndim=1, device="cpu")

  qLD_update_tree = np.empty(shape=(0, 3), dtype=int)
  qLD_update_treeadr = np.empty(shape=(0,), dtype=int)
  qLD_tile = np.empty(shape=(0,), dtype=int)
  qLD_tileadr = np.empty(shape=(0,), dtype=int)
  qLD_tilesize = np.empty(shape=(0,), dtype=int)

  if support.is_sparse(mjm):
    # qLD_update_tree has dof tree ordering of qLD updates for sparse factor m
    # qLD_update_treeadr contains starting index of each dof tree level
    mjd = mujoco.MjData(mjm)
    if version.parse(mujoco.__version__) > version.parse("3.2.7"):
      m.M_rownnz = wp.array(mjd.M_rownnz, dtype=wp.int32, ndim=1)
      m.M_rowadr = wp.array(mjd.M_rowadr, dtype=wp.int32, ndim=1)
      m.M_colind = wp.array(mjd.M_colind, dtype=wp.int32, ndim=1)
      m.mapM2M = wp.array(mjd.mapM2M, dtype=wp.int32, ndim=1)
      qLD_updates, dof_depth = {}, np.zeros(mjm.nv, dtype=int) - 1

      rownnz = mjd.M_rownnz
      rowadr = mjd.M_rowadr

      for k in range(mjm.nv):
        dof_depth[k] = dof_depth[mjm.dof_parentid[k]] + 1
        i = mjm.dof_parentid[k]
        diag_k = rowadr[k] + rownnz[k] - 1
        Madr_ki = diag_k - 1
        while i > -1:
          qLD_updates.setdefault(dof_depth[i], []).append((i, k, Madr_ki))
          i = mjm.dof_parentid[i]
          Madr_ki -= 1

      qLD_update_tree = np.concatenate(
        [qLD_updates[i] for i in range(len(qLD_updates))]
      )
      tree_off = [0] + [len(qLD_updates[i]) for i in range(len(qLD_updates))]
      qLD_update_treeadr = np.cumsum(tree_off)[:-1]
    else:
      qLD_updates, dof_depth = {}, np.zeros(mjm.nv, dtype=int) - 1
      for k in range(mjm.nv):
        dof_depth[k] = dof_depth[mjm.dof_parentid[k]] + 1
        i = mjm.dof_parentid[k]
        Madr_ki = mjm.dof_Madr[k] + 1
        while i > -1:
          qLD_updates.setdefault(dof_depth[i], []).append((i, k, Madr_ki))
          i = mjm.dof_parentid[i]
          Madr_ki += 1

      # qLD_treeadr contains starting indicies of each level of sparse updates
      qLD_update_tree = np.concatenate(
        [qLD_updates[i] for i in range(len(qLD_updates))]
      )
      tree_off = [0] + [len(qLD_updates[i]) for i in range(len(qLD_updates))]
      qLD_update_treeadr = np.cumsum(tree_off)[:-1]

  else:
    # qLD_tile has the dof id of each tile in qLD for dense factor m
    # qLD_tileadr contains starting index in qLD_tile of each tile group
    # qLD_tilesize has the square tile size of each tile group
    tile_corners = [i for i in range(mjm.nv) if mjm.dof_parentid[i] == -1]
    tiles = {}
    for i in range(len(tile_corners)):
      tile_beg = tile_corners[i]
      tile_end = mjm.nv if i == len(tile_corners) - 1 else tile_corners[i + 1]
      tiles.setdefault(tile_end - tile_beg, []).append(tile_beg)
    qLD_tile = np.concatenate([tiles[sz] for sz in sorted(tiles.keys())])
    tile_off = [0] + [len(tiles[sz]) for sz in sorted(tiles.keys())]
    qLD_tileadr = np.cumsum(tile_off)[:-1]
    qLD_tilesize = np.array(sorted(tiles.keys()))

  # tiles for actuator_moment - needs nu + nv tile size and offset
  actuator_moment_offset_nv = np.empty(shape=(0,), dtype=int)
  actuator_moment_offset_nu = np.empty(shape=(0,), dtype=int)
  actuator_moment_tileadr = np.empty(shape=(0,), dtype=int)
  actuator_moment_tilesize_nv = np.empty(shape=(0,), dtype=int)
  actuator_moment_tilesize_nu = np.empty(shape=(0,), dtype=int)

  if not support.is_sparse(mjm):
    # how many actuators for each tree
    tile_corners = [i for i in range(mjm.nv) if mjm.dof_parentid[i] == -1]
    tree_id = mjm.dof_treeid[tile_corners]
    num_trees = int(np.max(tree_id))
    tree = mjm.body_treeid[mjm.jnt_bodyid[mjm.actuator_trnid[:, 0]]]
    counts, ids = np.histogram(tree, bins=np.arange(0, num_trees + 2))
    acts_per_tree = dict(zip([int(i) for i in ids], [int(i) for i in counts]))

    tiles = {}
    act_beg = 0
    for i in range(len(tile_corners)):
      tile_beg = tile_corners[i]
      tile_end = mjm.nv if i == len(tile_corners) - 1 else tile_corners[i + 1]
      tree = int(tree_id[i])
      act_num = acts_per_tree[tree]
      tiles.setdefault((tile_end - tile_beg, act_num), []).append((tile_beg, act_beg))
      act_beg += act_num

    sorted_keys = sorted(tiles.keys())
    actuator_moment_offset_nv = [
      t[0] for key in sorted_keys for t in tiles.get(key, [])
    ]
    actuator_moment_offset_nu = [
      t[1] for key in sorted_keys for t in tiles.get(key, [])
    ]
    tile_off = [0] + [len(tiles[sz]) for sz in sorted(tiles.keys())]
    actuator_moment_tileadr = np.cumsum(tile_off)[:-1]  # offset
    actuator_moment_tilesize_nv = np.array(
      [a[0] for a in sorted_keys]
    )  # for this level
    actuator_moment_tilesize_nu = np.array(
      [int(a[1]) for a in sorted_keys]
    )  # for this level

  m.qM_fullm_i = wp.array(qM_fullm_i, dtype=wp.int32, ndim=1)
  m.qM_fullm_j = wp.array(qM_fullm_j, dtype=wp.int32, ndim=1)
  m.qM_mulm_i = wp.array(qM_mulm_i, dtype=wp.int32, ndim=1)
  m.qM_mulm_j = wp.array(qM_mulm_j, dtype=wp.int32, ndim=1)
  m.qM_madr_ij = wp.array(qM_madr_ij, dtype=wp.int32, ndim=1)
  m.qLD_update_tree = wp.array(qLD_update_tree, dtype=wp.vec3i, ndim=1)
  m.qLD_update_treeadr = wp.array(
    qLD_update_treeadr, dtype=wp.int32, ndim=1, device="cpu"
  )
  m.qLD_tile = wp.array(qLD_tile, dtype=wp.int32, ndim=1)
  m.qLD_tileadr = wp.array(qLD_tileadr, dtype=wp.int32, ndim=1, device="cpu")
  m.qLD_tilesize = wp.array(qLD_tilesize, dtype=wp.int32, ndim=1, device="cpu")
  m.actuator_moment_offset_nv = wp.array(
    actuator_moment_offset_nv, dtype=wp.int32, ndim=1
  )
  m.actuator_moment_offset_nu = wp.array(
    actuator_moment_offset_nu, dtype=wp.int32, ndim=1
  )
  m.actuator_moment_tileadr = wp.array(
    actuator_moment_tileadr, dtype=wp.int32, ndim=1, device="cpu"
  )
  m.actuator_moment_tilesize_nv = wp.array(
    actuator_moment_tilesize_nv, dtype=wp.int32, ndim=1, device="cpu"
  )
  m.actuator_moment_tilesize_nu = wp.array(
    actuator_moment_tilesize_nu, dtype=wp.int32, ndim=1, device="cpu"
  )
  m.alpha_candidate = wp.array(np.linspace(0.0, 1.0, m.nlsp), dtype=wp.float32)
  m.body_dofadr = wp.array(mjm.body_dofadr, dtype=wp.int32, ndim=1)
  m.body_dofnum = wp.array(mjm.body_dofnum, dtype=wp.int32, ndim=1)
  m.body_jntadr = wp.array(mjm.body_jntadr, dtype=wp.int32, ndim=1)
  m.body_jntnum = wp.array(mjm.body_jntnum, dtype=wp.int32, ndim=1)
  m.body_parentid = wp.array(mjm.body_parentid, dtype=wp.int32, ndim=1)
  m.body_mocapid = wp.array(mjm.body_mocapid, dtype=wp.int32, ndim=1)
  m.body_weldid = wp.array(mjm.body_weldid, dtype=wp.int32, ndim=1)
  m.body_pos = wp.array(mjm.body_pos, dtype=wp.vec3, ndim=1)
  m.body_quat = wp.array(mjm.body_quat, dtype=wp.quat, ndim=1)
  m.body_ipos = wp.array(mjm.body_ipos, dtype=wp.vec3, ndim=1)
  m.body_iquat = wp.array(mjm.body_iquat, dtype=wp.quat, ndim=1)
  m.body_rootid = wp.array(mjm.body_rootid, dtype=wp.int32, ndim=1)
  m.body_inertia = wp.array(mjm.body_inertia, dtype=wp.vec3, ndim=1)
  m.body_mass = wp.array(mjm.body_mass, dtype=wp.float32, ndim=1)

  subtree_mass = np.copy(mjm.body_mass)
  # TODO(team): should this be [mjm.nbody - 1, 0) ?
  for i in range(mjm.nbody - 1, -1, -1):
    subtree_mass[mjm.body_parentid[i]] += subtree_mass[i]

  m.subtree_mass = wp.array(subtree_mass, dtype=wp.float32, ndim=1)
  m.body_invweight0 = wp.array(mjm.body_invweight0, dtype=wp.float32, ndim=2)
  m.body_geomnum = wp.array(mjm.body_geomnum, dtype=wp.int32, ndim=1)
  m.body_geomadr = wp.array(mjm.body_geomadr, dtype=wp.int32, ndim=1)
  m.body_contype = wp.array(mjm.body_contype, dtype=wp.int32, ndim=1)
  m.body_conaffinity = wp.array(mjm.body_conaffinity, dtype=wp.int32, ndim=1)
  m.jnt_bodyid = wp.array(mjm.jnt_bodyid, dtype=wp.int32, ndim=1)
  m.jnt_limited = wp.array(mjm.jnt_limited, dtype=wp.int32, ndim=1)
  m.jnt_limited_slide_hinge_adr = wp.array(
    jnt_limited_slide_hinge_adr, dtype=wp.int32, ndim=1
  )
  m.jnt_type = wp.array(mjm.jnt_type, dtype=wp.int32, ndim=1)
  m.jnt_solref = wp.array(mjm.jnt_solref, dtype=wp.vec2f, ndim=1)
  m.jnt_solimp = wp.array(mjm.jnt_solimp, dtype=types.vec5, ndim=1)
  m.jnt_qposadr = wp.array(mjm.jnt_qposadr, dtype=wp.int32, ndim=1)
  m.jnt_dofadr = wp.array(mjm.jnt_dofadr, dtype=wp.int32, ndim=1)
  m.jnt_axis = wp.array(mjm.jnt_axis, dtype=wp.vec3, ndim=1)
  m.jnt_pos = wp.array(mjm.jnt_pos, dtype=wp.vec3, ndim=1)
  m.jnt_range = wp.array(mjm.jnt_range, dtype=wp.float32, ndim=2)
  m.jnt_margin = wp.array(mjm.jnt_margin, dtype=wp.float32, ndim=1)
  m.jnt_stiffness = wp.array(mjm.jnt_stiffness, dtype=wp.float32, ndim=1)
  m.jnt_actfrclimited = wp.array(mjm.jnt_actfrclimited, dtype=wp.bool, ndim=1)
  m.jnt_actfrcrange = wp.array(mjm.jnt_actfrcrange, dtype=wp.vec2, ndim=1)
  m.geom_type = wp.array(mjm.geom_type, dtype=wp.int32, ndim=1)
  m.geom_bodyid = wp.array(mjm.geom_bodyid, dtype=wp.int32, ndim=1)
  m.geom_conaffinity = wp.array(mjm.geom_conaffinity, dtype=wp.int32, ndim=1)
  m.geom_contype = wp.array(mjm.geom_contype, dtype=wp.int32, ndim=1)
  m.geom_condim = wp.array(mjm.geom_condim, dtype=wp.int32, ndim=1)
  m.geom_pos = wp.array(mjm.geom_pos, dtype=wp.vec3, ndim=1)
  m.geom_quat = wp.array(mjm.geom_quat, dtype=wp.quat, ndim=1)
  m.geom_size = wp.array(mjm.geom_size, dtype=wp.vec3, ndim=1)
  m.geom_priority = wp.array(mjm.geom_priority, dtype=wp.int32, ndim=1)
  m.geom_solmix = wp.array(mjm.geom_solmix, dtype=wp.float32, ndim=1)
  m.geom_solref = wp.array(mjm.geom_solref, dtype=wp.vec2, ndim=1)
  m.geom_solimp = wp.array(mjm.geom_solimp, dtype=types.vec5, ndim=1)
  m.geom_friction = wp.array(mjm.geom_friction, dtype=wp.vec3, ndim=1)
  m.geom_margin = wp.array(mjm.geom_margin, dtype=wp.float32, ndim=1)
  m.geom_gap = wp.array(mjm.geom_gap, dtype=wp.float32, ndim=1)
  m.geom_aabb = wp.array(mjm.geom_aabb, dtype=wp.vec3, ndim=3)
  m.geom_rbound = wp.array(mjm.geom_rbound, dtype=wp.float32, ndim=1)
  m.geom_dataid = wp.array(mjm.geom_dataid, dtype=wp.int32, ndim=1)
  m.mesh_vertadr = wp.array(mjm.mesh_vertadr, dtype=wp.int32, ndim=1)
  m.mesh_vertnum = wp.array(mjm.mesh_vertnum, dtype=wp.int32, ndim=1)
  m.mesh_vert = wp.array(mjm.mesh_vert, dtype=wp.vec3, ndim=1)
  m.site_pos = wp.array(mjm.site_pos, dtype=wp.vec3, ndim=1)
  m.site_quat = wp.array(mjm.site_quat, dtype=wp.quat, ndim=1)
  m.site_bodyid = wp.array(mjm.site_bodyid, dtype=wp.int32, ndim=1)
  m.cam_mode = wp.array(mjm.cam_mode, dtype=wp.int32, ndim=1)
  m.cam_bodyid = wp.array(mjm.cam_bodyid, dtype=wp.int32, ndim=1)
  m.cam_targetbodyid = wp.array(mjm.cam_targetbodyid, dtype=wp.int32, ndim=1)
  m.cam_pos = wp.array(mjm.cam_pos, dtype=wp.vec3, ndim=1)
  m.cam_quat = wp.array(mjm.cam_quat, dtype=wp.quat, ndim=1)
  m.cam_poscom0 = wp.array(mjm.cam_poscom0, dtype=wp.vec3, ndim=1)
  m.cam_pos0 = wp.array(mjm.cam_pos0, dtype=wp.vec3, ndim=1)
  m.cam_mat0 = wp.array(mjm.cam_mat0.reshape(-1, 3, 3), dtype=wp.mat33, ndim=1)
  m.light_mode = wp.array(mjm.light_mode, dtype=wp.int32, ndim=1)
  m.light_bodyid = wp.array(mjm.light_bodyid, dtype=wp.int32, ndim=1)
  m.light_targetbodyid = wp.array(mjm.light_targetbodyid, dtype=wp.int32, ndim=1)
  m.light_pos = wp.array(mjm.light_pos, dtype=wp.vec3, ndim=1)
  m.light_dir = wp.array(mjm.light_dir, dtype=wp.vec3, ndim=1)
  m.light_poscom0 = wp.array(mjm.light_poscom0, dtype=wp.vec3, ndim=1)
  m.light_pos0 = wp.array(mjm.light_pos0, dtype=wp.vec3, ndim=1)
  m.light_dir0 = wp.array(mjm.light_dir0, dtype=wp.vec3, ndim=1)
  m.dof_bodyid = wp.array(mjm.dof_bodyid, dtype=wp.int32, ndim=1)
  m.dof_jntid = wp.array(mjm.dof_jntid, dtype=wp.int32, ndim=1)
  m.dof_parentid = wp.array(mjm.dof_parentid, dtype=wp.int32, ndim=1)
  m.dof_Madr = wp.array(mjm.dof_Madr, dtype=wp.int32, ndim=1)
  m.dof_armature = wp.array(mjm.dof_armature, dtype=wp.float32, ndim=1)
  m.dof_damping = wp.array(mjm.dof_damping, dtype=wp.float32, ndim=1)
  m.dof_tri_row = wp.from_numpy(dof_tri_row, dtype=wp.int32)
  m.dof_tri_col = wp.from_numpy(dof_tri_col, dtype=wp.int32)
  m.dof_invweight0 = wp.array(mjm.dof_invweight0, dtype=wp.float32, ndim=1)
  m.actuator_trntype = wp.array(mjm.actuator_trntype, dtype=wp.int32, ndim=1)
  m.actuator_trnid = wp.array(mjm.actuator_trnid, dtype=wp.int32, ndim=2)
  m.actuator_ctrllimited = wp.array(mjm.actuator_ctrllimited, dtype=wp.bool, ndim=1)
  m.actuator_ctrlrange = wp.array(mjm.actuator_ctrlrange, dtype=wp.vec2, ndim=1)
  m.actuator_forcelimited = wp.array(mjm.actuator_forcelimited, dtype=wp.bool, ndim=1)
  m.actuator_forcerange = wp.array(mjm.actuator_forcerange, dtype=wp.vec2, ndim=1)
  m.actuator_gaintype = wp.array(mjm.actuator_gaintype, dtype=wp.int32, ndim=1)
  m.actuator_gainprm = wp.array(mjm.actuator_gainprm, dtype=wp.float32, ndim=2)
  m.actuator_biastype = wp.array(mjm.actuator_biastype, dtype=wp.int32, ndim=1)
  m.actuator_biasprm = wp.array(mjm.actuator_biasprm, dtype=wp.float32, ndim=2)
  m.actuator_gear = wp.array(mjm.actuator_gear, dtype=wp.spatial_vector, ndim=1)
  m.actuator_actlimited = wp.array(mjm.actuator_actlimited, dtype=wp.bool, ndim=1)
  m.actuator_actrange = wp.array(mjm.actuator_actrange, dtype=wp.vec2, ndim=1)
  m.actuator_actadr = wp.array(mjm.actuator_actadr, dtype=wp.int32, ndim=1)
  m.actuator_dyntype = wp.array(mjm.actuator_dyntype, dtype=wp.int32, ndim=1)
  m.actuator_dynprm = wp.array(mjm.actuator_dynprm, dtype=types.vec10f, ndim=1)
  m.exclude_signature = wp.array(mjm.exclude_signature, dtype=wp.int32, ndim=1)

  # short-circuiting here allows us to skip a lot of code in implicit integration
  m.actuator_affine_bias_gain = bool(
    np.any(mjm.actuator_biastype == types.BiasType.AFFINE.value)
    or np.any(mjm.actuator_gaintype == types.GainType.AFFINE.value)
  )

  # sensors
  m.sensor_type = wp.array(mjm.sensor_type, dtype=wp.int32, ndim=1)
  m.sensor_datatype = wp.array(mjm.sensor_datatype, dtype=wp.int32, ndim=1)
  m.sensor_objtype = wp.array(mjm.sensor_objtype, dtype=wp.int32, ndim=1)
  m.sensor_objid = wp.array(mjm.sensor_objid, dtype=wp.int32, ndim=1)
  m.sensor_reftype = wp.array(mjm.sensor_reftype, dtype=wp.int32, ndim=1)
  m.sensor_refid = wp.array(mjm.sensor_refid, dtype=wp.int32, ndim=1)
  m.sensor_dim = wp.array(mjm.sensor_dim, dtype=wp.int32, ndim=1)
  m.sensor_adr = wp.array(mjm.sensor_adr, dtype=wp.int32, ndim=1)
  m.sensor_cutoff = wp.array(mjm.sensor_cutoff, dtype=wp.float32, ndim=1)
  m.sensor_pos_adr = wp.array(
    np.nonzero(mjm.sensor_needstage == mujoco.mjtStage.mjSTAGE_POS)[0],
    dtype=wp.int32,
    ndim=1,
  )
  m.sensor_vel_adr = wp.array(
    np.nonzero(mjm.sensor_needstage == mujoco.mjtStage.mjSTAGE_VEL)[0],
    dtype=wp.int32,
    ndim=1,
  )
  m.sensor_acc_adr = wp.array(
    np.nonzero(mjm.sensor_needstage == mujoco.mjtStage.mjSTAGE_ACC)[0],
    dtype=wp.int32,
    ndim=1,
  )

  return m


def _constraint(mjm: mujoco.MjModel, nworld: int, njmax: int) -> types.Constraint:
  efc = types.Constraint()

  efc.J = wp.zeros((njmax, mjm.nv), dtype=wp.float32)
  efc.D = wp.zeros((njmax,), dtype=wp.float32)
  efc.pos = wp.zeros((njmax,), dtype=wp.float32)
  efc.aref = wp.zeros((njmax,), dtype=wp.float32)
  efc.force = wp.zeros((njmax,), dtype=wp.float32)
  efc.margin = wp.zeros((njmax,), dtype=wp.float32)
  efc.worldid = wp.zeros((njmax,), dtype=wp.int32)

  efc.Jaref = wp.empty(shape=(njmax,), dtype=wp.float32)
  efc.Ma = wp.empty(shape=(nworld, mjm.nv), dtype=wp.float32)
  efc.grad = wp.empty(shape=(nworld, mjm.nv), dtype=wp.float32)
  efc.grad_dot = wp.empty(shape=(nworld,), dtype=wp.float32)
  efc.Mgrad = wp.empty(shape=(nworld, mjm.nv), dtype=wp.float32)
  efc.search = wp.empty(shape=(nworld, mjm.nv), dtype=wp.float32)
  efc.search_dot = wp.empty(shape=(nworld,), dtype=wp.float32)
  efc.gauss = wp.empty(shape=(nworld,), dtype=wp.float32)
  efc.cost = wp.empty(shape=(nworld,), dtype=wp.float32)
  efc.prev_cost = wp.empty(shape=(nworld,), dtype=wp.float32)
  efc.solver_niter = wp.empty(shape=(nworld,), dtype=wp.int32)
  efc.active = wp.empty(shape=(njmax,), dtype=wp.int32)
  efc.gtol = wp.empty(shape=(nworld,), dtype=wp.float32)
  efc.mv = wp.empty(shape=(nworld, mjm.nv), dtype=wp.float32)
  efc.jv = wp.empty(shape=(njmax,), dtype=wp.float32)
  efc.quad = wp.empty(shape=(njmax,), dtype=wp.vec3f)
  efc.quad_gauss = wp.empty(shape=(nworld,), dtype=wp.vec3f)
  efc.h = wp.empty(shape=(nworld, mjm.nv, mjm.nv), dtype=wp.float32)
  efc.alpha = wp.empty(shape=(nworld,), dtype=wp.float32)
  efc.prev_grad = wp.empty(shape=(nworld, mjm.nv), dtype=wp.float32)
  efc.prev_Mgrad = wp.empty(shape=(nworld, mjm.nv), dtype=wp.float32)
  efc.beta = wp.empty(shape=(nworld,), dtype=wp.float32)
  efc.beta_num = wp.empty(shape=(nworld,), dtype=wp.float32)
  efc.beta_den = wp.empty(shape=(nworld,), dtype=wp.float32)
  efc.done = wp.empty(shape=(nworld,), dtype=bool)

  efc.ls_done = wp.zeros(shape=(nworld,), dtype=bool)
  efc.p0 = wp.empty(shape=(nworld,), dtype=wp.vec3)
  efc.lo = wp.empty(shape=(nworld,), dtype=wp.vec3)
  efc.lo_alpha = wp.empty(shape=(nworld,), dtype=wp.float32)
  efc.hi = wp.empty(shape=(nworld,), dtype=wp.vec3)
  efc.hi_alpha = wp.empty(shape=(nworld,), dtype=wp.float32)
  efc.lo_next = wp.empty(shape=(nworld,), dtype=wp.vec3)
  efc.lo_next_alpha = wp.empty(shape=(nworld,), dtype=wp.float32)
  efc.hi_next = wp.empty(shape=(nworld,), dtype=wp.vec3)
  efc.hi_next_alpha = wp.empty(shape=(nworld,), dtype=wp.float32)
  efc.mid = wp.empty(shape=(nworld,), dtype=wp.vec3)
  efc.mid_alpha = wp.empty(shape=(nworld,), dtype=wp.float32)

  efc.cost_candidate = wp.empty(shape=(nworld, mjm.opt.ls_iterations), dtype=wp.float32)
  efc.quad_total_candidate = wp.empty(
    shape=(nworld, mjm.opt.ls_iterations), dtype=wp.vec3f
  )

  return efc


def make_data(
  mjm: mujoco.MjModel, nworld: int = 1, nconmax: int = -1, njmax: int = -1
) -> types.Data:
  d = types.Data()
  d.nworld = nworld

  # TODO(team): move to Model?
  if nconmax == -1:
    # TODO(team): heuristic for nconmax
    nconmax = 512
  d.nconmax = nconmax
  if njmax == -1:
    # TODO(team): heuristic for njmax
    njmax = 512
  d.njmax = njmax

  d.ncon = wp.zeros(1, dtype=wp.int32)
  d.nefc = wp.zeros(1, dtype=wp.int32, ndim=1)
  d.nl = 0
  d.time = 0.0

  qpos0 = np.tile(mjm.qpos0, (nworld, 1))
  d.qpos = wp.array(qpos0, dtype=wp.float32, ndim=2)
  d.qvel = wp.zeros((nworld, mjm.nv), dtype=wp.float32, ndim=2)
  d.qacc_warmstart = wp.zeros((nworld, mjm.nv), dtype=wp.float32, ndim=2)
  d.qfrc_applied = wp.zeros((nworld, mjm.nv), dtype=wp.float32, ndim=2)
  d.mocap_pos = wp.zeros((nworld, mjm.nmocap), dtype=wp.vec3)
  d.mocap_quat = wp.zeros((nworld, mjm.nmocap), dtype=wp.quat)
  d.qacc = wp.zeros((nworld, mjm.nv), dtype=wp.float32)
  d.xanchor = wp.zeros((nworld, mjm.njnt), dtype=wp.vec3)
  d.xaxis = wp.zeros((nworld, mjm.njnt), dtype=wp.vec3)
  d.xmat = wp.zeros((nworld, mjm.nbody), dtype=wp.mat33)
  d.xpos = wp.zeros((nworld, mjm.nbody), dtype=wp.vec3)
  d.xquat = wp.zeros((nworld, mjm.nbody), dtype=wp.quat)
  d.xipos = wp.zeros((nworld, mjm.nbody), dtype=wp.vec3)
  d.ximat = wp.zeros((nworld, mjm.nbody), dtype=wp.mat33)
  d.subtree_com = wp.zeros((nworld, mjm.nbody), dtype=wp.vec3)
  d.geom_xpos = wp.zeros((nworld, mjm.ngeom), dtype=wp.vec3)
  d.geom_xmat = wp.zeros((nworld, mjm.ngeom), dtype=wp.mat33)
  d.site_xpos = wp.zeros((nworld, mjm.nsite), dtype=wp.vec3)
  d.site_xmat = wp.zeros((nworld, mjm.nsite), dtype=wp.mat33)
  d.cam_xpos = wp.zeros((nworld, mjm.ncam), dtype=wp.vec3)
  d.cam_xmat = wp.zeros((nworld, mjm.ncam), dtype=wp.mat33)
  d.light_xpos = wp.zeros((nworld, mjm.nlight), dtype=wp.vec3)
  d.light_xdir = wp.zeros((nworld, mjm.nlight), dtype=wp.vec3)
  d.cinert = wp.zeros((nworld, mjm.nbody), dtype=types.vec10)
  d.cdof = wp.zeros((nworld, mjm.nv), dtype=wp.spatial_vector)
  d.ctrl = wp.zeros((nworld, mjm.nu), dtype=wp.float32)
  d.actuator_velocity = wp.zeros((nworld, mjm.nu), dtype=wp.float32)
  d.actuator_force = wp.zeros((nworld, mjm.nu), dtype=wp.float32)
  d.actuator_length = wp.zeros((nworld, mjm.nu), dtype=wp.float32)
  d.actuator_moment = wp.zeros((nworld, mjm.nu, mjm.nv), dtype=wp.float32)
  d.crb = wp.zeros((nworld, mjm.nbody), dtype=types.vec10)
  if support.is_sparse(mjm):
    d.qM = wp.zeros((nworld, 1, mjm.nM), dtype=wp.float32)
    d.qLD = wp.zeros((nworld, 1, mjm.nM), dtype=wp.float32)
  else:
    d.qM = wp.zeros((nworld, mjm.nv, mjm.nv), dtype=wp.float32)
    d.qLD = wp.zeros((nworld, mjm.nv, mjm.nv), dtype=wp.float32)
  d.act_dot = wp.zeros((nworld, mjm.na), dtype=wp.float32)
  d.act = wp.zeros((nworld, mjm.na), dtype=wp.float32)
  d.qLDiagInv = wp.zeros((nworld, mjm.nv), dtype=wp.float32)
  d.cvel = wp.zeros((nworld, mjm.nbody), dtype=wp.spatial_vector)
  d.cdof_dot = wp.zeros((nworld, mjm.nv), dtype=wp.spatial_vector)
  d.qfrc_bias = wp.zeros((nworld, mjm.nv), dtype=wp.float32)
  d.contact = types.Contact()
  d.contact.dist = wp.zeros((nconmax,), dtype=wp.float32)
  d.contact.pos = wp.zeros((nconmax,), dtype=wp.vec3f)
  d.contact.frame = wp.zeros((nconmax,), dtype=wp.mat33f)
  d.contact.includemargin = wp.zeros((nconmax,), dtype=wp.float32)
  d.contact.friction = wp.zeros((nconmax,), dtype=types.vec5)
  d.contact.solref = wp.zeros((nconmax,), dtype=wp.vec2f)
  d.contact.solreffriction = wp.zeros((nconmax,), dtype=wp.vec2f)
  d.contact.solimp = wp.zeros((nconmax,), dtype=types.vec5)
  d.contact.dim = wp.zeros((nconmax,), dtype=wp.int32)
  d.contact.geom = wp.zeros((nconmax,), dtype=wp.vec2i)
  d.contact.efc_address = wp.zeros((nconmax, np.max(mjm.geom_condim)), dtype=wp.int32)
  d.contact.worldid = wp.zeros((nconmax,), dtype=wp.int32)
  d.efc = _constraint(mjm, d.nworld, d.njmax)
  d.qfrc_passive = wp.zeros((nworld, mjm.nv), dtype=wp.float32)
  d.qfrc_spring = wp.zeros((nworld, mjm.nv), dtype=wp.float32)
  d.qfrc_damper = wp.zeros((nworld, mjm.nv), dtype=wp.float32)
  d.qfrc_actuator = wp.zeros((nworld, mjm.nv), dtype=wp.float32)
  d.qfrc_smooth = wp.zeros((nworld, mjm.nv), dtype=wp.float32)
  d.qfrc_constraint = wp.zeros((nworld, mjm.nv), dtype=wp.float32)
  d.qacc_smooth = wp.zeros((nworld, mjm.nv), dtype=wp.float32)

  d.rne_cacc = wp.zeros(shape=(d.nworld, mjm.nbody), dtype=wp.spatial_vector)
  d.rne_cfrc = wp.zeros(shape=(d.nworld, mjm.nbody), dtype=wp.spatial_vector)

  d.xfrc_applied = wp.zeros((nworld, mjm.nbody), dtype=wp.spatial_vector)

  # internal tmp arrays
  d.qfrc_integration = wp.zeros((nworld, mjm.nv), dtype=wp.float32)
  d.qacc_integration = wp.zeros((nworld, mjm.nv), dtype=wp.float32)
  d.qM_integration = wp.zeros_like(d.qM)
  d.qLD_integration = wp.zeros_like(d.qLD)
  d.qLDiagInv_integration = wp.zeros_like(d.qLDiagInv)
  d.act_vel_integration = wp.zeros_like(d.ctrl)

  # sweep-and-prune broadphase
  d.sap_geom_sort = wp.zeros((nworld, mjm.ngeom), dtype=wp.vec4)
  d.sap_projection_lower = wp.zeros((2 * nworld, mjm.ngeom), dtype=wp.float32)
  d.sap_projection_upper = wp.zeros((nworld, mjm.ngeom), dtype=wp.float32)
  d.sap_sort_index = wp.zeros((2 * nworld, mjm.ngeom), dtype=wp.int32)
  d.sap_range = wp.zeros((nworld, mjm.ngeom), dtype=wp.int32)
  d.sap_cumulative_sum = wp.zeros(nworld * mjm.ngeom, dtype=wp.int32)
  segment_indices_list = [i * mjm.ngeom for i in range(nworld + 1)]
  d.sap_segment_index = wp.array(segment_indices_list, dtype=int)

  # collision driver
  d.collision_pair = wp.empty(nconmax, dtype=wp.vec2i, ndim=1)
  d.collision_worldid = wp.empty(nconmax, dtype=wp.int32, ndim=1)
  d.ncollision = wp.zeros(1, dtype=wp.int32, ndim=1)

  # sensors
  d.sensordata = wp.zeros((nworld, mjm.nsensordata), dtype=wp.float32)

  return d


def put_data(
  mjm: mujoco.MjModel,
  mjd: mujoco.MjData,
  nworld: Optional[int] = None,
  nconmax: Optional[int] = None,
  njmax: Optional[int] = None,
) -> types.Data:
  d = types.Data()

  nworld = nworld or 1
  # TODO(team): better heuristic for nconmax
  nconmax = nconmax or max(512, mjd.ncon * nworld)
  # TODO(team): better heuristic for njmax
  njmax = njmax or max(512, mjd.nefc * nworld)

  if nworld < 1:
    raise ValueError("nworld must be >= 1")

  if nconmax < 1:
    raise ValueError("nconmax must be >= 1")

  if njmax < 1:
    raise ValueError("njmax must be >= 1")

  if nworld * mjd.ncon > nconmax:
    raise ValueError(f"nconmax overflow (nconmax must be >= {nworld * mjd.ncon})")

  if nworld * mjd.nefc > njmax:
    raise ValueError(f"njmax overflow (njmax must be >= {nworld * mjd.nefc})")

  d.nworld = nworld
  # TODO(team): move nconmax and njmax to Model?
  d.nconmax = nconmax
  d.njmax = njmax

  d.ncon = wp.array([mjd.ncon * nworld], dtype=wp.int32, ndim=1)
  d.nl = mjd.nl
  d.nefc = wp.array([mjd.nefc * nworld], dtype=wp.int32, ndim=1)
  d.time = mjd.time

  # TODO(erikfrey): would it be better to tile on the gpu?
  def tile(x):
    return np.tile(x, (nworld,) + (1,) * len(x.shape))

  if support.is_sparse(mjm):
    qM = np.expand_dims(mjd.qM, axis=0)
    qLD = np.expand_dims(mjd.qLD, axis=0)
    efc_J = np.zeros((mjd.nefc, mjm.nv))
    mujoco.mju_sparse2dense(
      efc_J, mjd.efc_J, mjd.efc_J_rownnz, mjd.efc_J_rowadr, mjd.efc_J_colind
    )
  else:
    qM = np.zeros((mjm.nv, mjm.nv))
    mujoco.mj_fullM(mjm, qM, mjd.qM)
    qLD = np.linalg.cholesky(qM)
    efc_J = mjd.efc_J.reshape((mjd.nefc, mjm.nv))

  # TODO(taylorhowell): sparse actuator_moment
  actuator_moment = np.zeros((mjm.nu, mjm.nv))
  mujoco.mju_sparse2dense(
    actuator_moment,
    mjd.actuator_moment,
    mjd.moment_rownnz,
    mjd.moment_rowadr,
    mjd.moment_colind,
  )

  d.qpos = wp.array(tile(mjd.qpos), dtype=wp.float32, ndim=2)
  d.qvel = wp.array(tile(mjd.qvel), dtype=wp.float32, ndim=2)
  d.qacc_warmstart = wp.array(tile(mjd.qacc_warmstart), dtype=wp.float32, ndim=2)
  d.qfrc_applied = wp.array(tile(mjd.qfrc_applied), dtype=wp.float32, ndim=2)
  d.mocap_pos = wp.array(tile(mjd.mocap_pos), dtype=wp.vec3, ndim=2)
  d.mocap_quat = wp.array(tile(mjd.mocap_quat), dtype=wp.quat, ndim=2)
  d.qacc = wp.array(tile(mjd.qacc), dtype=wp.float32, ndim=2)
  d.xanchor = wp.array(tile(mjd.xanchor), dtype=wp.vec3, ndim=2)
  d.xaxis = wp.array(tile(mjd.xaxis), dtype=wp.vec3, ndim=2)
  d.xmat = wp.array(tile(mjd.xmat), dtype=wp.mat33, ndim=2)
  d.xpos = wp.array(tile(mjd.xpos), dtype=wp.vec3, ndim=2)
  d.xquat = wp.array(tile(mjd.xquat), dtype=wp.quat, ndim=2)
  d.xipos = wp.array(tile(mjd.xipos), dtype=wp.vec3, ndim=2)
  d.ximat = wp.array(tile(mjd.ximat), dtype=wp.mat33, ndim=2)
  d.subtree_com = wp.array(tile(mjd.subtree_com), dtype=wp.vec3, ndim=2)
  d.geom_xpos = wp.array(tile(mjd.geom_xpos), dtype=wp.vec3, ndim=2)
  d.geom_xmat = wp.array(tile(mjd.geom_xmat), dtype=wp.mat33, ndim=2)
  d.site_xpos = wp.array(tile(mjd.site_xpos), dtype=wp.vec3, ndim=2)
  d.site_xmat = wp.array(tile(mjd.site_xmat), dtype=wp.mat33, ndim=2)
  d.cam_xpos = wp.array(tile(mjd.cam_xpos), dtype=wp.vec3, ndim=2)
  d.cam_xmat = wp.array(tile(mjd.cam_xmat.reshape(-1, 3, 3)), dtype=wp.mat33, ndim=2)
  d.light_xpos = wp.array(tile(mjd.light_xpos), dtype=wp.vec3, ndim=2)
  d.light_xdir = wp.array(tile(mjd.light_xdir), dtype=wp.vec3, ndim=2)
  d.cinert = wp.array(tile(mjd.cinert), dtype=types.vec10, ndim=2)
  d.cdof = wp.array(tile(mjd.cdof), dtype=wp.spatial_vector, ndim=2)
  d.crb = wp.array(tile(mjd.crb), dtype=types.vec10, ndim=2)
  d.qM = wp.array(tile(qM), dtype=wp.float32, ndim=3)
  d.qLD = wp.array(tile(qLD), dtype=wp.float32, ndim=3)
  d.qLDiagInv = wp.array(tile(mjd.qLDiagInv), dtype=wp.float32, ndim=2)
  d.ctrl = wp.array(tile(mjd.ctrl), dtype=wp.float32, ndim=2)
  d.actuator_velocity = wp.array(tile(mjd.actuator_velocity), dtype=wp.float32, ndim=2)
  d.actuator_force = wp.array(tile(mjd.actuator_force), dtype=wp.float32, ndim=2)
  d.actuator_length = wp.array(tile(mjd.actuator_length), dtype=wp.float32, ndim=2)
  d.actuator_moment = wp.array(tile(actuator_moment), dtype=wp.float32, ndim=3)
  d.cvel = wp.array(tile(mjd.cvel), dtype=wp.spatial_vector, ndim=2)
  d.cdof_dot = wp.array(tile(mjd.cdof_dot), dtype=wp.spatial_vector, ndim=2)
  d.qfrc_bias = wp.array(tile(mjd.qfrc_bias), dtype=wp.float32, ndim=2)
  d.qfrc_passive = wp.array(tile(mjd.qfrc_passive), dtype=wp.float32, ndim=2)
  d.qfrc_spring = wp.array(tile(mjd.qfrc_spring), dtype=wp.float32, ndim=2)
  d.qfrc_damper = wp.array(tile(mjd.qfrc_damper), dtype=wp.float32, ndim=2)
  d.qfrc_actuator = wp.array(tile(mjd.qfrc_actuator), dtype=wp.float32, ndim=2)
  d.qfrc_smooth = wp.array(tile(mjd.qfrc_smooth), dtype=wp.float32, ndim=2)
  d.qfrc_constraint = wp.array(tile(mjd.qfrc_constraint), dtype=wp.float32, ndim=2)
  d.qacc_smooth = wp.array(tile(mjd.qacc_smooth), dtype=wp.float32, ndim=2)
  d.act = wp.array(tile(mjd.act), dtype=wp.float32, ndim=2)
  d.act_dot = wp.array(tile(mjd.act_dot), dtype=wp.float32, ndim=2)

  nefc = mjd.nefc
  efc_worldid = np.zeros(njmax, dtype=int)

  for i in range(nworld):
    efc_worldid[i * nefc : (i + 1) * nefc] = i

  nefc_fill = njmax - nworld * nefc

  efc_J_fill = np.vstack(
    [np.repeat(efc_J, nworld, axis=0), np.zeros((nefc_fill, mjm.nv))]
  )
  efc_D_fill = np.concatenate(
    [np.repeat(mjd.efc_D, nworld, axis=0), np.zeros(nefc_fill)]
  )
  efc_pos_fill = np.concatenate(
    [np.repeat(mjd.efc_pos, nworld, axis=0), np.zeros(nefc_fill)]
  )
  efc_aref_fill = np.concatenate(
    [np.repeat(mjd.efc_aref, nworld, axis=0), np.zeros(nefc_fill)]
  )
  efc_force_fill = np.concatenate(
    [np.repeat(mjd.efc_force, nworld, axis=0), np.zeros(nefc_fill)]
  )
  efc_margin_fill = np.concatenate(
    [np.repeat(mjd.efc_margin, nworld, axis=0), np.zeros(nefc_fill)]
  )

  ncon = mjd.ncon
  condim_max = np.max(mjm.geom_condim)
  con_efc_address = np.zeros((nconmax, condim_max), dtype=int)
  for i in range(nworld):
    for j in range(ncon):
      condim = mjd.contact.dim[j]
      for k in range(condim):
        con_efc_address[i * ncon + j, k] = mjd.nefc * i + mjd.contact.efc_address[j] + k

  con_worldid = np.zeros(nconmax, dtype=int)
  for i in range(nworld):
    con_worldid[i * ncon : (i + 1) * ncon] = i

  ncon_fill = nconmax - nworld * ncon

  con_dist_fill = np.concatenate(
    [np.repeat(mjd.contact.dist, nworld, axis=0), np.zeros(ncon_fill)]
  )
  con_pos_fill = np.vstack(
    [np.repeat(mjd.contact.pos, nworld, axis=0), np.zeros((ncon_fill, 3))]
  )
  con_frame_fill = np.vstack(
    [np.repeat(mjd.contact.frame, nworld, axis=0), np.zeros((ncon_fill, 9))]
  )
  con_includemargin_fill = np.concatenate(
    [np.repeat(mjd.contact.includemargin, nworld, axis=0), np.zeros(ncon_fill)]
  )
  con_friction_fill = np.vstack(
    [np.repeat(mjd.contact.friction, nworld, axis=0), np.zeros((ncon_fill, 5))]
  )
  con_solref_fill = np.vstack(
    [np.repeat(mjd.contact.solref, nworld, axis=0), np.zeros((ncon_fill, 2))]
  )
  con_solreffriction_fill = np.vstack(
    [np.repeat(mjd.contact.solreffriction, nworld, axis=0), np.zeros((ncon_fill, 2))]
  )
  con_solimp_fill = np.vstack(
    [np.repeat(mjd.contact.solimp, nworld, axis=0), np.zeros((ncon_fill, 5))]
  )
  con_dim_fill = np.concatenate(
    [np.repeat(mjd.contact.dim, nworld, axis=0), np.zeros(ncon_fill)]
  )
  con_geom_fill = np.vstack(
    [np.repeat(mjd.contact.geom, nworld, axis=0), np.zeros((ncon_fill, 2))]
  )
  con_efc_address_fill = np.vstack([con_efc_address, np.zeros((ncon_fill, condim_max))])

  d.contact.dist = wp.array(con_dist_fill, dtype=wp.float32, ndim=1)
  d.contact.pos = wp.array(con_pos_fill, dtype=wp.vec3f, ndim=1)
  d.contact.frame = wp.array(con_frame_fill, dtype=wp.mat33f, ndim=1)
  d.contact.includemargin = wp.array(con_includemargin_fill, dtype=wp.float32, ndim=1)
  d.contact.friction = wp.array(con_friction_fill, dtype=types.vec5, ndim=1)
  d.contact.solref = wp.array(con_solref_fill, dtype=wp.vec2f, ndim=1)
  d.contact.solreffriction = wp.array(con_solreffriction_fill, dtype=wp.vec2f, ndim=1)
  d.contact.solimp = wp.array(con_solimp_fill, dtype=types.vec5, ndim=1)
  d.contact.dim = wp.array(con_dim_fill, dtype=wp.int32, ndim=1)
  d.contact.geom = wp.array(con_geom_fill, dtype=wp.vec2i, ndim=1)
  d.contact.efc_address = wp.array(con_efc_address_fill, dtype=wp.int32, ndim=2)
  d.contact.worldid = wp.array(con_worldid, dtype=wp.int32, ndim=1)

  d.rne_cacc = wp.zeros(shape=(d.nworld, mjm.nbody), dtype=wp.spatial_vector)
  d.rne_cfrc = wp.zeros(shape=(d.nworld, mjm.nbody), dtype=wp.spatial_vector)

  d.efc = _constraint(mjm, d.nworld, d.njmax)
  d.efc.J = wp.array(efc_J_fill, dtype=wp.float32, ndim=2)
  d.efc.D = wp.array(efc_D_fill, dtype=wp.float32, ndim=1)
  d.efc.pos = wp.array(efc_pos_fill, dtype=wp.float32, ndim=1)
  d.efc.aref = wp.array(efc_aref_fill, dtype=wp.float32, ndim=1)
  d.efc.force = wp.array(efc_force_fill, dtype=wp.float32, ndim=1)
  d.efc.margin = wp.array(efc_margin_fill, dtype=wp.float32, ndim=1)
  d.efc.worldid = wp.from_numpy(efc_worldid, dtype=wp.int32)

  d.xfrc_applied = wp.array(tile(mjd.xfrc_applied), dtype=wp.spatial_vector, ndim=2)

  # internal tmp arrays
  d.qfrc_integration = wp.zeros((nworld, mjm.nv), dtype=wp.float32)
  d.qacc_integration = wp.zeros((nworld, mjm.nv), dtype=wp.float32)
  d.qM_integration = wp.zeros_like(d.qM)
  d.qLD_integration = wp.zeros_like(d.qLD)
  d.qLDiagInv_integration = wp.zeros_like(d.qLDiagInv)
  d.act_vel_integration = wp.zeros_like(d.ctrl)

  # broadphase sweep and prune
  d.sap_geom_sort = wp.zeros((nworld, mjm.ngeom), dtype=wp.vec4)
  d.sap_projection_lower = wp.zeros((2 * nworld, mjm.ngeom), dtype=wp.float32)
  d.sap_projection_upper = wp.zeros((nworld, mjm.ngeom), dtype=wp.float32)
  d.sap_sort_index = wp.zeros((2 * nworld, mjm.ngeom), dtype=wp.int32)
  d.sap_range = wp.zeros((nworld, mjm.ngeom), dtype=wp.int32)
  d.sap_cumulative_sum = wp.zeros(nworld * mjm.ngeom, dtype=wp.int32)
  segment_indices_list = [i * mjm.ngeom for i in range(nworld + 1)]
  d.sap_segment_index = wp.array(segment_indices_list, dtype=int)

  # collision driver
  d.collision_pair = wp.empty(nconmax, dtype=wp.vec2i, ndim=1)
  d.collision_worldid = wp.empty(nconmax, dtype=wp.int32, ndim=1)
  d.ncollision = wp.zeros(1, dtype=wp.int32, ndim=1)

  # sensors
  d.sensordata = wp.array(tile(mjd.sensordata), dtype=wp.float32, ndim=2)

  return d


def get_data_into(
  result: mujoco.MjData,
  mjm: mujoco.MjModel,
  d: types.Data,
):
  """Gets Data from a device into an existing mujoco.MjData."""
  if d.nworld > 1:
    raise NotImplementedError("only nworld == 1 supported for now")

  ncon = d.ncon.numpy()[0]
  nefc = d.nefc.numpy()[0]

  if ncon != result.ncon or nefc != result.nefc:
    mujoco._functions._realloc_con_efc(result, ncon=ncon, nefc=nefc)

  result.time = d.time

  result.qpos[:] = d.qpos.numpy()[0]
  result.qvel[:] = d.qvel.numpy()[0]
  result.qacc_warmstart = d.qacc_warmstart.numpy()[0]
  result.qfrc_applied = d.qfrc_applied.numpy()[0]
  result.mocap_pos = d.mocap_pos.numpy()[0]
  result.mocap_quat = d.mocap_quat.numpy()[0]
  result.qacc = d.qacc.numpy()[0]
  result.xanchor = d.xanchor.numpy()[0]
  result.xaxis = d.xaxis.numpy()[0]
  result.xmat = d.xmat.numpy().reshape((-1, 9))
  result.xpos = d.xpos.numpy()[0]
  result.xquat = d.xquat.numpy()[0]
  result.xipos = d.xipos.numpy()[0]
  result.ximat = d.ximat.numpy().reshape((-1, 9))
  result.subtree_com = d.subtree_com.numpy()[0]
  result.geom_xpos = d.geom_xpos.numpy()[0]
  result.geom_xmat = d.geom_xmat.numpy().reshape((-1, 9))
  result.site_xpos = d.site_xpos.numpy()[0]
  result.site_xmat = d.site_xmat.numpy().reshape((-1, 9))
  result.cam_xpos = d.cam_xpos.numpy()[0]
  result.cam_xmat = d.cam_xmat.numpy().reshape((-1, 9))
  result.light_xpos = d.light_xpos.numpy()[0]
  result.light_xdir = d.light_xdir.numpy()[0]
  result.cinert = d.cinert.numpy()[0]
  result.cdof = d.cdof.numpy()[0]
  result.crb = d.crb.numpy()[0]
  result.qLDiagInv = d.qLDiagInv.numpy()[0]
  result.ctrl = d.ctrl.numpy()[0]
  result.actuator_velocity = d.actuator_velocity.numpy()[0]
  result.actuator_force = d.actuator_force.numpy()[0]
  result.actuator_length = d.actuator_length.numpy()[0]
  mujoco.mju_dense2sparse(
    result.actuator_moment,
    d.actuator_moment.numpy()[0],
    result.moment_rownnz,
    result.moment_rowadr,
    result.moment_colind,
  )
  result.cvel = d.cvel.numpy()[0]
  result.cdof_dot = d.cdof_dot.numpy()[0]
  result.qfrc_bias = d.qfrc_bias.numpy()[0]
  result.qfrc_passive = d.qfrc_passive.numpy()[0]
  result.qfrc_spring = d.qfrc_spring.numpy()[0]
  result.qfrc_damper = d.qfrc_damper.numpy()[0]
  result.qfrc_actuator = d.qfrc_actuator.numpy()[0]
  result.qfrc_smooth = d.qfrc_smooth.numpy()[0]
  result.qfrc_constraint = d.qfrc_constraint.numpy()[0]
  result.qacc_smooth = d.qacc_smooth.numpy()[0]
  result.act = d.act.numpy()[0]
  result.act_dot = d.act_dot.numpy()[0]

  result.contact.dist[:] = d.contact.dist.numpy()[:ncon]
  result.contact.pos[:] = d.contact.pos.numpy()[:ncon]
  result.contact.frame[:] = d.contact.frame.numpy()[:ncon].reshape((-1, 9))
  result.contact.includemargin[:] = d.contact.includemargin.numpy()[:ncon]
  result.contact.friction[:] = d.contact.friction.numpy()[:ncon]
  result.contact.solref[:] = d.contact.solref.numpy()[:ncon]
  result.contact.solreffriction[:] = d.contact.solreffriction.numpy()[:ncon]
  result.contact.solimp[:] = d.contact.solimp.numpy()[:ncon]
  result.contact.dim[:] = d.contact.dim.numpy()[:ncon]
  result.contact.efc_address[:] = d.contact.efc_address.numpy()[:ncon, 0]

  if support.is_sparse(mjm):
    result.qM[:] = d.qM.numpy()[0, 0]
    result.qLD[:] = d.qLD.numpy()[0, 0]
    # TODO(team): set efc_J after fix to _realloc_con_efc lands
    # efc_J = d.efc_J.numpy()[0, :nefc]
    # mujoco.mju_dense2sparse(
    #   result.efc_J, efc_J, result.efc_J_rownnz, result.efc_J_rowadr, result.efc_J_colind
    # )
  else:
    qM = d.qM.numpy()
    qLD = d.qLD.numpy()
    adr = 0
    for i in range(mjm.nv):
      j = i
      while j >= 0:
        result.qM[adr] = qM[0, i, j]
        result.qLD[adr] = qLD[0, i, j]
        j = mjm.dof_parentid[j]
        adr += 1
    # TODO(team): set efc_J after fix to _realloc_con_efc lands
    # if nefc > 0:
    #   result.efc_J[:nefc * mjm.nv] = d.efc_J.numpy()[:nefc].flatten()
  result.efc_D[:] = d.efc.D.numpy()[:nefc]
  result.efc_pos[:] = d.efc.pos.numpy()[:nefc]
  result.efc_aref[:] = d.efc.aref.numpy()[:nefc]
  result.efc_force[:] = d.efc.force.numpy()[:nefc]
  result.efc_margin[:] = d.efc.margin.numpy()[:nefc]

  # TODO: other efc_ fields, anything else missing

  # sensors
  result.sensordata[:] = d.sensordata.numpy()<|MERGE_RESOLUTION|>--- conflicted
+++ resolved
@@ -39,21 +39,9 @@
     if unsupported.any():
       raise NotImplementedError(f"{field_str} {field[unsupported]} not supported.")
 
-<<<<<<< HEAD
-  # TODO(team): check sensors by type
-
   if mjm.sensor_cutoff.any():
     raise NotImplementedError("Sensor cutoff is unsupported.")
 
-  if mjm.ntendon > 0:
-    raise NotImplementedError("Tendons are unsupported.")
-
-  if mjm.nplugin > 0:
-    raise NotImplementedError("Plugins are unsupported.")
-
-  if mjm.nflex > 0:
-    raise NotImplementedError("Flexes are unsupported.")
-=======
   for n, msg in (
     (mjm.ntendon, "Tendons"),
     (mjm.nplugin, "Plugins"),
@@ -61,7 +49,6 @@
   ):
     if n > 0:
       raise NotImplementedError(f"{msg} are unsupported.")
->>>>>>> 6e9e330d
 
   # check options
   for opt, opt_types, msg in (
