# Copyright 2025 The Newton Developers
#
# Licensed under the Apache License, Version 2.0 (the "License");
# you may not use this file except in compliance with the License.
# You may obtain a copy of the License at
#
#     http://www.apache.org/licenses/LICENSE-2.0
#
# Unless required by applicable law or agreed to in writing, software
# distributed under the License is distributed on an "AS IS" BASIS,
# WITHOUT WARRANTIES OR CONDITIONS OF ANY KIND, either express or implied.
# See the License for the specific language governing permissions and
# limitations under the License.
# ==============================================================================

from typing import Optional

import mujoco
import numpy as np
import warp as wp

from . import support
from . import types


def put_model(mjm: mujoco.MjModel) -> types.Model:
<<<<<<< HEAD
  biastype_supported = np.isin(mjm.actuator_biastype, list(types.BiasType))
  if (~biastype_supported).any():
    raise NotImplementedError(
      f"Bias type {mjm.actuator_biastype[~biastype_supported]} is unsupported."
    )
=======
  # check supported features
  for field, field_types, field_str in (
    (mjm.actuator_trntype, types.TrnType, "Actuator transmission type"),
    (mjm.actuator_dyntype, types.DynType, "Actuator dynamics type"),
    (mjm.actuator_gaintype, types.GainType, "Gain type"),
  ):
    unsupported = ~np.isin(field, list(field_types))
    if unsupported.any():
      raise NotImplementedError(f"{field_str} {field[unsupported]} not supported.")
>>>>>>> b9cb995e

  if mjm.neq > 0:
    raise NotImplementedError("Equality constraints are unsupported.")

  if mjm.nsensor > 0:
    raise NotImplementedError("Sensors are unsupported.")

  if mjm.ntendon > 0:
    raise NotImplementedError("Tendons are unsupported.")

  if mjm.nflex > 0:
    raise NotImplementedError("Flexes are unsupported.")

  # check options
  if mjm.opt.integrator not in set(types.IntegratorType):
    raise NotImplementedError(f"Integrator: {mjm.opt.integrator} is unsupported.")

  if mjm.opt.cone not in set(types.ConeType):
    raise NotImplementedError(f"Cone: {mjm.opt.cone} is unsupported.")

  if mjm.opt.solver not in set(types.SolverType):
    raise NotImplementedError(f"Solver: {mjm.opt.solver} is unsupported.")

  m = types.Model()

  m.nq = mjm.nq
  m.nv = mjm.nv
  m.na = mjm.na
  m.nu = mjm.nu
  m.nbody = mjm.nbody
  m.njnt = mjm.njnt
  m.ngeom = mjm.ngeom
  m.nsite = mjm.nsite
  m.nmocap = mjm.nmocap
  m.nM = mjm.nM
  m.nlsp = mjm.opt.ls_iterations  # TODO(team): how to set nlsp?
  m.nexclude = mjm.nexclude
  m.opt.timestep = mjm.opt.timestep
  m.opt.tolerance = mjm.opt.tolerance
  m.opt.ls_tolerance = mjm.opt.ls_tolerance
  m.opt.gravity = wp.vec3(mjm.opt.gravity)
  m.opt.cone = mjm.opt.cone
  m.opt.solver = mjm.opt.solver
  m.opt.iterations = mjm.opt.iterations
  m.opt.ls_iterations = mjm.opt.ls_iterations
  m.opt.integrator = mjm.opt.integrator
  m.opt.disableflags = mjm.opt.disableflags
  m.opt.impratio = wp.float32(mjm.opt.impratio)
  m.opt.is_sparse = support.is_sparse(mjm)
  m.opt.ls_parallel = False
  m.stat.meaninertia = mjm.stat.meaninertia

  m.qpos0 = wp.array(mjm.qpos0, dtype=wp.float32, ndim=1)
  m.qpos_spring = wp.array(mjm.qpos_spring, dtype=wp.float32, ndim=1)

  # dof lower triangle row and column indices
  dof_tri_row, dof_tri_col = np.tril_indices(mjm.nv)

  # indices for sparse qM full_m
  is_, js = [], []
  for i in range(mjm.nv):
    j = i
    while j > -1:
      is_.append(i)
      js.append(j)
      j = mjm.dof_parentid[j]
  qM_fullm_i = is_
  qM_fullm_j = js

  # indices for sparse qM mul_m
  is_, js, madr_ijs = [], [], []
  for i in range(mjm.nv):
    madr_ij, j = mjm.dof_Madr[i], i

    while True:
      madr_ij, j = madr_ij + 1, mjm.dof_parentid[j]
      if j == -1:
        break
      is_, js, madr_ijs = is_ + [i], js + [j], madr_ijs + [madr_ij]

  qM_mulm_i, qM_mulm_j, qM_madr_ij = (
    np.array(x, dtype=np.int32) for x in (is_, js, madr_ijs)
  )

  jnt_limited_slide_hinge_adr = np.nonzero(
    mjm.jnt_limited
    & (
      (mjm.jnt_type == mujoco.mjtJoint.mjJNT_SLIDE)
      | (mjm.jnt_type == mujoco.mjtJoint.mjJNT_HINGE)
    )
  )[0]

  # body_tree is BFS ordering of body ids
  # body_treeadr contains starting index of each body tree level
  bodies, body_depth = {}, np.zeros(mjm.nbody, dtype=int) - 1
  for i in range(mjm.nbody):
    body_depth[i] = body_depth[mjm.body_parentid[i]] + 1
    bodies.setdefault(body_depth[i], []).append(i)
  body_tree = np.concatenate([bodies[i] for i in range(len(bodies))])
  tree_off = [0] + [len(bodies[i]) for i in range(len(bodies))]
  body_treeadr = np.cumsum(tree_off)[:-1]

  m.body_tree = wp.array(body_tree, dtype=wp.int32, ndim=1)
  m.body_treeadr = wp.array(body_treeadr, dtype=wp.int32, ndim=1, device="cpu")

  qLD_update_tree = np.empty(shape=(0, 3), dtype=int)
  qLD_update_treeadr = np.empty(shape=(0,), dtype=int)
  qLD_tile = np.empty(shape=(0,), dtype=int)
  qLD_tileadr = np.empty(shape=(0,), dtype=int)
  qLD_tilesize = np.empty(shape=(0,), dtype=int)

  if support.is_sparse(mjm):
    # qLD_update_tree has dof tree ordering of qLD updates for sparse factor m
    # qLD_update_treeadr contains starting index of each dof tree level
    qLD_updates, dof_depth = {}, np.zeros(mjm.nv, dtype=int) - 1
    for k in range(mjm.nv):
      dof_depth[k] = dof_depth[mjm.dof_parentid[k]] + 1
      i = mjm.dof_parentid[k]
      Madr_ki = mjm.dof_Madr[k] + 1
      while i > -1:
        qLD_updates.setdefault(dof_depth[i], []).append((i, k, Madr_ki))
        i = mjm.dof_parentid[i]
        Madr_ki += 1

    # qLD_treeadr contains starting indicies of each level of sparse updates
    qLD_update_tree = np.concatenate([qLD_updates[i] for i in range(len(qLD_updates))])
    tree_off = [0] + [len(qLD_updates[i]) for i in range(len(qLD_updates))]
    qLD_update_treeadr = np.cumsum(tree_off)[:-1]
  else:
    # qLD_tile has the dof id of each tile in qLD for dense factor m
    # qLD_tileadr contains starting index in qLD_tile of each tile group
    # qLD_tilesize has the square tile size of each tile group
    tile_corners = [i for i in range(mjm.nv) if mjm.dof_parentid[i] == -1]
    tiles = {}
    for i in range(len(tile_corners)):
      tile_beg = tile_corners[i]
      tile_end = mjm.nv if i == len(tile_corners) - 1 else tile_corners[i + 1]
      tiles.setdefault(tile_end - tile_beg, []).append(tile_beg)
    qLD_tile = np.concatenate([tiles[sz] for sz in sorted(tiles.keys())])
    tile_off = [0] + [len(tiles[sz]) for sz in sorted(tiles.keys())]
    qLD_tileadr = np.cumsum(tile_off)[:-1]
    qLD_tilesize = np.array(sorted(tiles.keys()))

  # tiles for actuator_moment - needs nu + nv tile size and offset
  actuator_moment_offset_nv = np.empty(shape=(0,), dtype=int)
  actuator_moment_offset_nu = np.empty(shape=(0,), dtype=int)
  actuator_moment_tileadr = np.empty(shape=(0,), dtype=int)
  actuator_moment_tilesize_nv = np.empty(shape=(0,), dtype=int)
  actuator_moment_tilesize_nu = np.empty(shape=(0,), dtype=int)

  if not support.is_sparse(mjm):
    # how many actuators for each tree
    tile_corners = [i for i in range(mjm.nv) if mjm.dof_parentid[i] == -1]
    tree_id = mjm.dof_treeid[tile_corners]
    num_trees = int(np.max(tree_id))
    tree = mjm.body_treeid[mjm.jnt_bodyid[mjm.actuator_trnid[:, 0]]]
    counts, ids = np.histogram(tree, bins=np.arange(0, num_trees + 2))
    acts_per_tree = dict(zip([int(i) for i in ids], [int(i) for i in counts]))

    tiles = {}
    act_beg = 0
    for i in range(len(tile_corners)):
      tile_beg = tile_corners[i]
      tile_end = mjm.nv if i == len(tile_corners) - 1 else tile_corners[i + 1]
      tree = int(tree_id[i])
      act_num = acts_per_tree[tree]
      tiles.setdefault((tile_end - tile_beg, act_num), []).append((tile_beg, act_beg))
      act_beg += act_num

    sorted_keys = sorted(tiles.keys())
    actuator_moment_offset_nv = [
      t[0] for key in sorted_keys for t in tiles.get(key, [])
    ]
    actuator_moment_offset_nu = [
      t[1] for key in sorted_keys for t in tiles.get(key, [])
    ]
    tile_off = [0] + [len(tiles[sz]) for sz in sorted(tiles.keys())]
    actuator_moment_tileadr = np.cumsum(tile_off)[:-1]  # offset
    actuator_moment_tilesize_nv = np.array(
      [a[0] for a in sorted_keys]
    )  # for this level
    actuator_moment_tilesize_nu = np.array(
      [int(a[1]) for a in sorted_keys]
    )  # for this level

  m.qM_fullm_i = wp.array(qM_fullm_i, dtype=wp.int32, ndim=1)
  m.qM_fullm_j = wp.array(qM_fullm_j, dtype=wp.int32, ndim=1)
  m.qM_mulm_i = wp.array(qM_mulm_i, dtype=wp.int32, ndim=1)
  m.qM_mulm_j = wp.array(qM_mulm_j, dtype=wp.int32, ndim=1)
  m.qM_madr_ij = wp.array(qM_madr_ij, dtype=wp.int32, ndim=1)
  m.qLD_update_tree = wp.array(qLD_update_tree, dtype=wp.vec3i, ndim=1)
  m.qLD_update_treeadr = wp.array(
    qLD_update_treeadr, dtype=wp.int32, ndim=1, device="cpu"
  )
  m.qLD_tile = wp.array(qLD_tile, dtype=wp.int32, ndim=1)
  m.qLD_tileadr = wp.array(qLD_tileadr, dtype=wp.int32, ndim=1, device="cpu")
  m.qLD_tilesize = wp.array(qLD_tilesize, dtype=wp.int32, ndim=1, device="cpu")
  m.actuator_moment_offset_nv = wp.array(
    actuator_moment_offset_nv, dtype=wp.int32, ndim=1
  )
  m.actuator_moment_offset_nu = wp.array(
    actuator_moment_offset_nu, dtype=wp.int32, ndim=1
  )
  m.actuator_moment_tileadr = wp.array(
    actuator_moment_tileadr, dtype=wp.int32, ndim=1, device="cpu"
  )
  m.actuator_moment_tilesize_nv = wp.array(
    actuator_moment_tilesize_nv, dtype=wp.int32, ndim=1, device="cpu"
  )
  m.actuator_moment_tilesize_nu = wp.array(
    actuator_moment_tilesize_nu, dtype=wp.int32, ndim=1, device="cpu"
  )
  m.alpha_candidate = wp.array(np.linspace(0.0, 1.0, m.nlsp), dtype=wp.float32)
  m.body_dofadr = wp.array(mjm.body_dofadr, dtype=wp.int32, ndim=1)
  m.body_dofnum = wp.array(mjm.body_dofnum, dtype=wp.int32, ndim=1)
  m.body_jntadr = wp.array(mjm.body_jntadr, dtype=wp.int32, ndim=1)
  m.body_jntnum = wp.array(mjm.body_jntnum, dtype=wp.int32, ndim=1)
  m.body_parentid = wp.array(mjm.body_parentid, dtype=wp.int32, ndim=1)
  m.body_mocapid = wp.array(mjm.body_mocapid, dtype=wp.int32, ndim=1)
  m.body_weldid = wp.array(mjm.body_weldid, dtype=wp.int32, ndim=1)
  m.body_pos = wp.array(mjm.body_pos, dtype=wp.vec3, ndim=1)
  m.body_quat = wp.array(mjm.body_quat, dtype=wp.quat, ndim=1)
  m.body_ipos = wp.array(mjm.body_ipos, dtype=wp.vec3, ndim=1)
  m.body_iquat = wp.array(mjm.body_iquat, dtype=wp.quat, ndim=1)
  m.body_rootid = wp.array(mjm.body_rootid, dtype=wp.int32, ndim=1)
  m.body_inertia = wp.array(mjm.body_inertia, dtype=wp.vec3, ndim=1)
  m.body_mass = wp.array(mjm.body_mass, dtype=wp.float32, ndim=1)

  subtree_mass = np.copy(mjm.body_mass)
  # TODO(team): should this be [mjm.nbody - 1, 0) ?
  for i in range(mjm.nbody - 1, -1, -1):
    subtree_mass[mjm.body_parentid[i]] += subtree_mass[i]

  m.subtree_mass = wp.array(subtree_mass, dtype=wp.float32, ndim=1)
  m.body_invweight0 = wp.array(mjm.body_invweight0, dtype=wp.float32, ndim=2)
  m.body_geomnum = wp.array(mjm.body_geomnum, dtype=wp.int32, ndim=1)
  m.body_geomadr = wp.array(mjm.body_geomadr, dtype=wp.int32, ndim=1)
  m.body_contype = wp.array(mjm.body_contype, dtype=wp.int32, ndim=1)
  m.body_conaffinity = wp.array(mjm.body_conaffinity, dtype=wp.int32, ndim=1)
  m.jnt_bodyid = wp.array(mjm.jnt_bodyid, dtype=wp.int32, ndim=1)
  m.jnt_limited = wp.array(mjm.jnt_limited, dtype=wp.int32, ndim=1)
  m.jnt_limited_slide_hinge_adr = wp.array(
    jnt_limited_slide_hinge_adr, dtype=wp.int32, ndim=1
  )
  m.jnt_type = wp.array(mjm.jnt_type, dtype=wp.int32, ndim=1)
  m.jnt_solref = wp.array(mjm.jnt_solref, dtype=wp.vec2f, ndim=1)
  m.jnt_solimp = wp.array(mjm.jnt_solimp, dtype=types.vec5, ndim=1)
  m.jnt_qposadr = wp.array(mjm.jnt_qposadr, dtype=wp.int32, ndim=1)
  m.jnt_dofadr = wp.array(mjm.jnt_dofadr, dtype=wp.int32, ndim=1)
  m.jnt_axis = wp.array(mjm.jnt_axis, dtype=wp.vec3, ndim=1)
  m.jnt_pos = wp.array(mjm.jnt_pos, dtype=wp.vec3, ndim=1)
  m.jnt_range = wp.array(mjm.jnt_range, dtype=wp.float32, ndim=2)
  m.jnt_margin = wp.array(mjm.jnt_margin, dtype=wp.float32, ndim=1)
  m.jnt_stiffness = wp.array(mjm.jnt_stiffness, dtype=wp.float32, ndim=1)
  m.jnt_actfrclimited = wp.array(mjm.jnt_actfrclimited, dtype=wp.bool, ndim=1)
  m.jnt_actfrcrange = wp.array(mjm.jnt_actfrcrange, dtype=wp.vec2, ndim=1)
  m.geom_type = wp.array(mjm.geom_type, dtype=wp.int32, ndim=1)
  m.geom_bodyid = wp.array(mjm.geom_bodyid, dtype=wp.int32, ndim=1)
  m.geom_conaffinity = wp.array(mjm.geom_conaffinity, dtype=wp.int32, ndim=1)
  m.geom_contype = wp.array(mjm.geom_contype, dtype=wp.int32, ndim=1)
  m.geom_condim = wp.array(mjm.geom_condim, dtype=wp.int32, ndim=1)
  m.geom_pos = wp.array(mjm.geom_pos, dtype=wp.vec3, ndim=1)
  m.geom_quat = wp.array(mjm.geom_quat, dtype=wp.quat, ndim=1)
  m.geom_size = wp.array(mjm.geom_size, dtype=wp.vec3, ndim=1)
  m.geom_priority = wp.array(mjm.geom_priority, dtype=wp.int32, ndim=1)
  m.geom_solmix = wp.array(mjm.geom_solmix, dtype=wp.float32, ndim=1)
  m.geom_solref = wp.array(mjm.geom_solref, dtype=wp.vec2, ndim=1)
  m.geom_solimp = wp.array(mjm.geom_solimp, dtype=types.vec5, ndim=1)
  m.geom_friction = wp.array(mjm.geom_friction, dtype=wp.vec3, ndim=1)
  m.geom_margin = wp.array(mjm.geom_margin, dtype=wp.float32, ndim=1)
  m.geom_gap = wp.array(mjm.geom_gap, dtype=wp.float32, ndim=1)
  m.geom_aabb = wp.array(mjm.geom_aabb, dtype=wp.vec3, ndim=3)
  m.geom_rbound = wp.array(mjm.geom_rbound, dtype=wp.float32, ndim=1)
  m.geom_dataid = wp.array(mjm.geom_dataid, dtype=wp.int32, ndim=1)
  m.mesh_vertadr = wp.array(mjm.mesh_vertadr, dtype=wp.int32, ndim=1)
  m.mesh_vertnum = wp.array(mjm.mesh_vertnum, dtype=wp.int32, ndim=1)
  m.mesh_vert = wp.array(mjm.mesh_vert, dtype=wp.vec3, ndim=1)
  m.site_pos = wp.array(mjm.site_pos, dtype=wp.vec3, ndim=1)
  m.site_quat = wp.array(mjm.site_quat, dtype=wp.quat, ndim=1)
  m.site_bodyid = wp.array(mjm.site_bodyid, dtype=wp.int32, ndim=1)
  m.dof_bodyid = wp.array(mjm.dof_bodyid, dtype=wp.int32, ndim=1)
  m.dof_jntid = wp.array(mjm.dof_jntid, dtype=wp.int32, ndim=1)
  m.dof_parentid = wp.array(mjm.dof_parentid, dtype=wp.int32, ndim=1)
  m.dof_Madr = wp.array(mjm.dof_Madr, dtype=wp.int32, ndim=1)
  m.dof_armature = wp.array(mjm.dof_armature, dtype=wp.float32, ndim=1)
  m.dof_damping = wp.array(mjm.dof_damping, dtype=wp.float32, ndim=1)
  m.dof_tri_row = wp.from_numpy(dof_tri_row, dtype=wp.int32)
  m.dof_tri_col = wp.from_numpy(dof_tri_col, dtype=wp.int32)
  m.dof_invweight0 = wp.array(mjm.dof_invweight0, dtype=wp.float32, ndim=1)
  m.actuator_trntype = wp.array(mjm.actuator_trntype, dtype=wp.int32, ndim=1)
  m.actuator_trnid = wp.array(mjm.actuator_trnid, dtype=wp.int32, ndim=2)
  m.actuator_ctrllimited = wp.array(mjm.actuator_ctrllimited, dtype=wp.bool, ndim=1)
  m.actuator_ctrlrange = wp.array(mjm.actuator_ctrlrange, dtype=wp.vec2, ndim=1)
  m.actuator_forcelimited = wp.array(mjm.actuator_forcelimited, dtype=wp.bool, ndim=1)
  m.actuator_forcerange = wp.array(mjm.actuator_forcerange, dtype=wp.vec2, ndim=1)
  m.actuator_gaintype = wp.array(mjm.actuator_gaintype, dtype=wp.int32, ndim=1)
  m.actuator_gainprm = wp.array(mjm.actuator_gainprm, dtype=wp.float32, ndim=2)
  m.actuator_biastype = wp.array(mjm.actuator_biastype, dtype=wp.int32, ndim=1)
  m.actuator_biasprm = wp.array(mjm.actuator_biasprm, dtype=wp.float32, ndim=2)
  m.actuator_gear = wp.array(mjm.actuator_gear, dtype=wp.spatial_vector, ndim=1)
  m.actuator_actlimited = wp.array(mjm.actuator_actlimited, dtype=wp.bool, ndim=1)
  m.actuator_actrange = wp.array(mjm.actuator_actrange, dtype=wp.vec2, ndim=1)
  m.actuator_actadr = wp.array(mjm.actuator_actadr, dtype=wp.int32, ndim=1)
  m.actuator_dyntype = wp.array(mjm.actuator_dyntype, dtype=wp.int32, ndim=1)
  m.actuator_dynprm = wp.array(mjm.actuator_dynprm, dtype=types.vec10f, ndim=1)
  m.exclude_signature = wp.array(mjm.exclude_signature, dtype=wp.int32, ndim=1)

  # short-circuiting here allows us to skip a lot of code in implicit integration
  m.actuator_affine_bias_gain = bool(
    np.any(mjm.actuator_biastype == types.BiasType.AFFINE.value)
    or np.any(mjm.actuator_gaintype == types.GainType.AFFINE.value)
  )

  return m


def _constraint(mjm: mujoco.MjModel, nworld: int, njmax: int) -> types.Constraint:
  efc = types.Constraint()

  efc.J = wp.zeros((njmax, mjm.nv), dtype=wp.float32)
  efc.D = wp.zeros((njmax,), dtype=wp.float32)
  efc.pos = wp.zeros((njmax,), dtype=wp.float32)
  efc.aref = wp.zeros((njmax,), dtype=wp.float32)
  efc.force = wp.zeros((njmax,), dtype=wp.float32)
  efc.margin = wp.zeros((njmax,), dtype=wp.float32)
  efc.worldid = wp.zeros((njmax,), dtype=wp.int32)

  efc.Jaref = wp.empty(shape=(njmax,), dtype=wp.float32)
  efc.Ma = wp.empty(shape=(nworld, mjm.nv), dtype=wp.float32)
  efc.grad = wp.empty(shape=(nworld, mjm.nv), dtype=wp.float32)
  efc.grad_dot = wp.empty(shape=(nworld,), dtype=wp.float32)
  efc.Mgrad = wp.empty(shape=(nworld, mjm.nv), dtype=wp.float32)
  efc.search = wp.empty(shape=(nworld, mjm.nv), dtype=wp.float32)
  efc.search_dot = wp.empty(shape=(nworld,), dtype=wp.float32)
  efc.gauss = wp.empty(shape=(nworld,), dtype=wp.float32)
  efc.cost = wp.empty(shape=(nworld,), dtype=wp.float32)
  efc.prev_cost = wp.empty(shape=(nworld,), dtype=wp.float32)
  efc.solver_niter = wp.empty(shape=(nworld,), dtype=wp.int32)
  efc.active = wp.empty(shape=(njmax,), dtype=wp.int32)
  efc.gtol = wp.empty(shape=(nworld,), dtype=wp.float32)
  efc.mv = wp.empty(shape=(nworld, mjm.nv), dtype=wp.float32)
  efc.jv = wp.empty(shape=(njmax,), dtype=wp.float32)
  efc.quad = wp.empty(shape=(njmax,), dtype=wp.vec3f)
  efc.quad_gauss = wp.empty(shape=(nworld,), dtype=wp.vec3f)
  efc.h = wp.empty(shape=(nworld, mjm.nv, mjm.nv), dtype=wp.float32)
  efc.alpha = wp.empty(shape=(nworld,), dtype=wp.float32)
  efc.prev_grad = wp.empty(shape=(nworld, mjm.nv), dtype=wp.float32)
  efc.prev_Mgrad = wp.empty(shape=(nworld, mjm.nv), dtype=wp.float32)
  efc.beta = wp.empty(shape=(nworld,), dtype=wp.float32)
  efc.beta_num = wp.empty(shape=(nworld,), dtype=wp.float32)
  efc.beta_den = wp.empty(shape=(nworld,), dtype=wp.float32)
  efc.done = wp.empty(shape=(nworld,), dtype=bool)

  efc.ls_done = wp.zeros(shape=(nworld,), dtype=bool)
  efc.p0 = wp.empty(shape=(nworld,), dtype=wp.vec3)
  efc.lo = wp.empty(shape=(nworld,), dtype=wp.vec3)
  efc.lo_alpha = wp.empty(shape=(nworld,), dtype=wp.float32)
  efc.hi = wp.empty(shape=(nworld,), dtype=wp.vec3)
  efc.hi_alpha = wp.empty(shape=(nworld,), dtype=wp.float32)
  efc.lo_next = wp.empty(shape=(nworld,), dtype=wp.vec3)
  efc.lo_next_alpha = wp.empty(shape=(nworld,), dtype=wp.float32)
  efc.hi_next = wp.empty(shape=(nworld,), dtype=wp.vec3)
  efc.hi_next_alpha = wp.empty(shape=(nworld,), dtype=wp.float32)
  efc.mid = wp.empty(shape=(nworld,), dtype=wp.vec3)
  efc.mid_alpha = wp.empty(shape=(nworld,), dtype=wp.float32)

  efc.cost_candidate = wp.empty(shape=(nworld, mjm.opt.ls_iterations), dtype=wp.float32)
  efc.quad_total_candidate = wp.empty(
    shape=(nworld, mjm.opt.ls_iterations), dtype=wp.vec3f
  )

  return efc


def make_data(
  mjm: mujoco.MjModel, nworld: int = 1, nconmax: int = -1, njmax: int = -1
) -> types.Data:
  d = types.Data()
  d.nworld = nworld

  # TODO(team): move to Model?
  if nconmax == -1:
    # TODO(team): heuristic for nconmax
    nconmax = 512
  d.nconmax = nconmax
  if njmax == -1:
    # TODO(team): heuristic for njmax
    njmax = 512
  d.njmax = njmax

  d.ncon = wp.zeros(1, dtype=wp.int32)
  d.nefc = wp.zeros(1, dtype=wp.int32, ndim=1)
  d.nl = 0
  d.time = 0.0

  qpos0 = np.tile(mjm.qpos0, (nworld, 1))
  d.qpos = wp.array(qpos0, dtype=wp.float32, ndim=2)
  d.qvel = wp.zeros((nworld, mjm.nv), dtype=wp.float32, ndim=2)
  d.qacc_warmstart = wp.zeros((nworld, mjm.nv), dtype=wp.float32, ndim=2)
  d.qfrc_applied = wp.zeros((nworld, mjm.nv), dtype=wp.float32, ndim=2)
  d.mocap_pos = wp.zeros((nworld, mjm.nmocap), dtype=wp.vec3)
  d.mocap_quat = wp.zeros((nworld, mjm.nmocap), dtype=wp.quat)
  d.qacc = wp.zeros((nworld, mjm.nv), dtype=wp.float32)
  d.xanchor = wp.zeros((nworld, mjm.njnt), dtype=wp.vec3)
  d.xaxis = wp.zeros((nworld, mjm.njnt), dtype=wp.vec3)
  d.xmat = wp.zeros((nworld, mjm.nbody), dtype=wp.mat33)
  d.xpos = wp.zeros((nworld, mjm.nbody), dtype=wp.vec3)
  d.xquat = wp.zeros((nworld, mjm.nbody), dtype=wp.quat)
  d.xipos = wp.zeros((nworld, mjm.nbody), dtype=wp.vec3)
  d.ximat = wp.zeros((nworld, mjm.nbody), dtype=wp.mat33)
  d.subtree_com = wp.zeros((nworld, mjm.nbody), dtype=wp.vec3)
  d.geom_xpos = wp.zeros((nworld, mjm.ngeom), dtype=wp.vec3)
  d.geom_xmat = wp.zeros((nworld, mjm.ngeom), dtype=wp.mat33)
  d.site_xpos = wp.zeros((nworld, mjm.nsite), dtype=wp.vec3)
  d.site_xmat = wp.zeros((nworld, mjm.nsite), dtype=wp.mat33)
  d.cinert = wp.zeros((nworld, mjm.nbody), dtype=types.vec10)
  d.cdof = wp.zeros((nworld, mjm.nv), dtype=wp.spatial_vector)
  d.ctrl = wp.zeros((nworld, mjm.nu), dtype=wp.float32)
  d.actuator_velocity = wp.zeros((nworld, mjm.nu), dtype=wp.float32)
  d.actuator_force = wp.zeros((nworld, mjm.nu), dtype=wp.float32)
  d.actuator_length = wp.zeros((nworld, mjm.nu), dtype=wp.float32)
  d.actuator_moment = wp.zeros((nworld, mjm.nu, mjm.nv), dtype=wp.float32)
  d.crb = wp.zeros((nworld, mjm.nbody), dtype=types.vec10)
  if support.is_sparse(mjm):
    d.qM = wp.zeros((nworld, 1, mjm.nM), dtype=wp.float32)
    d.qLD = wp.zeros((nworld, 1, mjm.nM), dtype=wp.float32)
  else:
    d.qM = wp.zeros((nworld, mjm.nv, mjm.nv), dtype=wp.float32)
    d.qLD = wp.zeros((nworld, mjm.nv, mjm.nv), dtype=wp.float32)
  d.act_dot = wp.zeros((nworld, mjm.na), dtype=wp.float32)
  d.act = wp.zeros((nworld, mjm.na), dtype=wp.float32)
  d.qLDiagInv = wp.zeros((nworld, mjm.nv), dtype=wp.float32)
  d.cvel = wp.zeros((nworld, mjm.nbody), dtype=wp.spatial_vector)
  d.cdof_dot = wp.zeros((nworld, mjm.nv), dtype=wp.spatial_vector)
  d.qfrc_bias = wp.zeros((nworld, mjm.nv), dtype=wp.float32)
  d.contact = types.Contact()
  d.contact.dist = wp.zeros((nconmax,), dtype=wp.float32)
  d.contact.pos = wp.zeros((nconmax,), dtype=wp.vec3f)
  d.contact.frame = wp.zeros((nconmax,), dtype=wp.mat33f)
  d.contact.includemargin = wp.zeros((nconmax,), dtype=wp.float32)
  d.contact.friction = wp.zeros((nconmax,), dtype=types.vec5)
  d.contact.solref = wp.zeros((nconmax,), dtype=wp.vec2f)
  d.contact.solreffriction = wp.zeros((nconmax,), dtype=wp.vec2f)
  d.contact.solimp = wp.zeros((nconmax,), dtype=types.vec5)
  d.contact.dim = wp.zeros((nconmax,), dtype=wp.int32)
  d.contact.geom = wp.zeros((nconmax,), dtype=wp.vec2i)
  d.contact.efc_address = wp.zeros((nconmax,), dtype=wp.int32)
  d.contact.worldid = wp.zeros((nconmax,), dtype=wp.int32)
  d.efc = _constraint(mjm, d.nworld, d.njmax)
  d.qfrc_passive = wp.zeros((nworld, mjm.nv), dtype=wp.float32)
  d.qfrc_spring = wp.zeros((nworld, mjm.nv), dtype=wp.float32)
  d.qfrc_damper = wp.zeros((nworld, mjm.nv), dtype=wp.float32)
  d.qfrc_actuator = wp.zeros((nworld, mjm.nv), dtype=wp.float32)
  d.qfrc_smooth = wp.zeros((nworld, mjm.nv), dtype=wp.float32)
  d.qfrc_constraint = wp.zeros((nworld, mjm.nv), dtype=wp.float32)
  d.qacc_smooth = wp.zeros((nworld, mjm.nv), dtype=wp.float32)

  d.rne_cacc = wp.zeros(shape=(d.nworld, mjm.nbody), dtype=wp.spatial_vector)
  d.rne_cfrc = wp.zeros(shape=(d.nworld, mjm.nbody), dtype=wp.spatial_vector)

  d.xfrc_applied = wp.zeros((nworld, mjm.nbody), dtype=wp.spatial_vector)

  # internal tmp arrays
  d.qfrc_integration = wp.zeros((nworld, mjm.nv), dtype=wp.float32)
  d.qacc_integration = wp.zeros((nworld, mjm.nv), dtype=wp.float32)
  d.qM_integration = wp.zeros_like(d.qM)
  d.qLD_integration = wp.zeros_like(d.qLD)
  d.qLDiagInv_integration = wp.zeros_like(d.qLDiagInv)
  d.act_vel_integration = wp.zeros_like(d.ctrl)

  # sweep-and-prune broadphase
  d.sap_geom_sort = wp.zeros((nworld, mjm.ngeom), dtype=wp.vec4)
  d.sap_projection_lower = wp.zeros((2 * nworld, mjm.ngeom), dtype=wp.float32)
  d.sap_projection_upper = wp.zeros((nworld, mjm.ngeom), dtype=wp.float32)
  d.sap_sort_index = wp.zeros((2 * nworld, mjm.ngeom), dtype=wp.int32)
  d.sap_range = wp.zeros((nworld, mjm.ngeom), dtype=wp.int32)
  d.sap_cumulative_sum = wp.zeros(nworld * mjm.ngeom, dtype=wp.int32)
  segment_indices_list = [i * mjm.ngeom for i in range(nworld + 1)]
  d.sap_segment_index = wp.array(segment_indices_list, dtype=int)

  # collision driver
  d.collision_pair = wp.empty(nconmax, dtype=wp.vec2i, ndim=1)
  d.collision_worldid = wp.empty(nconmax, dtype=wp.int32, ndim=1)
  d.ncollision = wp.zeros(1, dtype=wp.int32, ndim=1)

  return d


def put_data(
  mjm: mujoco.MjModel,
  mjd: mujoco.MjData,
  nworld: Optional[int] = None,
  nconmax: Optional[int] = None,
  njmax: Optional[int] = None,
) -> types.Data:
  d = types.Data()

  nworld = nworld or 1
  # TODO(team): better heuristic for nconmax
  nconmax = nconmax or max(512, mjd.ncon * nworld)
  # TODO(team): better heuristic for njmax
  njmax = njmax or max(512, mjd.nefc * nworld)

  if nworld < 1:
    raise ValueError("nworld must be >= 1")

  if nconmax < 1:
    raise ValueError("nconmax must be >= 1")

  if njmax < 1:
    raise ValueError("njmax must be >= 1")

  if nworld * mjd.ncon > nconmax:
    raise ValueError(f"nconmax overflow (nconmax must be >= {nworld * mjd.ncon})")

  if nworld * mjd.nefc > njmax:
    raise ValueError(f"njmax overflow (njmax must be >= {nworld * mjd.nefc})")

  d.nworld = nworld
  # TODO(team): move nconmax and njmax to Model?
  d.nconmax = nconmax
  d.njmax = njmax

  d.ncon = wp.array([mjd.ncon * nworld], dtype=wp.int32, ndim=1)
  d.nl = mjd.nl
  d.nefc = wp.array([mjd.nefc * nworld], dtype=wp.int32, ndim=1)
  d.time = mjd.time

  # TODO(erikfrey): would it be better to tile on the gpu?
  def tile(x):
    return np.tile(x, (nworld,) + (1,) * len(x.shape))

  if support.is_sparse(mjm):
    qM = np.expand_dims(mjd.qM, axis=0)
    qLD = np.expand_dims(mjd.qLD, axis=0)
    efc_J = np.zeros((mjd.nefc, mjm.nv))
    mujoco.mju_sparse2dense(
      efc_J, mjd.efc_J, mjd.efc_J_rownnz, mjd.efc_J_rowadr, mjd.efc_J_colind
    )
  else:
    qM = np.zeros((mjm.nv, mjm.nv))
    mujoco.mj_fullM(mjm, qM, mjd.qM)
    qLD = np.linalg.cholesky(qM)
    efc_J = mjd.efc_J.reshape((mjd.nefc, mjm.nv))

  # TODO(taylorhowell): sparse actuator_moment
  actuator_moment = np.zeros((mjm.nu, mjm.nv))
  mujoco.mju_sparse2dense(
    actuator_moment,
    mjd.actuator_moment,
    mjd.moment_rownnz,
    mjd.moment_rowadr,
    mjd.moment_colind,
  )

  d.qpos = wp.array(tile(mjd.qpos), dtype=wp.float32, ndim=2)
  d.qvel = wp.array(tile(mjd.qvel), dtype=wp.float32, ndim=2)
  d.qacc_warmstart = wp.array(tile(mjd.qacc_warmstart), dtype=wp.float32, ndim=2)
  d.qfrc_applied = wp.array(tile(mjd.qfrc_applied), dtype=wp.float32, ndim=2)
  d.mocap_pos = wp.array(tile(mjd.mocap_pos), dtype=wp.vec3, ndim=2)
  d.mocap_quat = wp.array(tile(mjd.mocap_quat), dtype=wp.quat, ndim=2)
  d.qacc = wp.array(tile(mjd.qacc), dtype=wp.float32, ndim=2)
  d.xanchor = wp.array(tile(mjd.xanchor), dtype=wp.vec3, ndim=2)
  d.xaxis = wp.array(tile(mjd.xaxis), dtype=wp.vec3, ndim=2)
  d.xmat = wp.array(tile(mjd.xmat), dtype=wp.mat33, ndim=2)
  d.xpos = wp.array(tile(mjd.xpos), dtype=wp.vec3, ndim=2)
  d.xquat = wp.array(tile(mjd.xquat), dtype=wp.quat, ndim=2)
  d.xipos = wp.array(tile(mjd.xipos), dtype=wp.vec3, ndim=2)
  d.ximat = wp.array(tile(mjd.ximat), dtype=wp.mat33, ndim=2)
  d.subtree_com = wp.array(tile(mjd.subtree_com), dtype=wp.vec3, ndim=2)
  d.geom_xpos = wp.array(tile(mjd.geom_xpos), dtype=wp.vec3, ndim=2)
  d.geom_xmat = wp.array(tile(mjd.geom_xmat), dtype=wp.mat33, ndim=2)
  d.site_xpos = wp.array(tile(mjd.site_xpos), dtype=wp.vec3, ndim=2)
  d.site_xmat = wp.array(tile(mjd.site_xmat), dtype=wp.mat33, ndim=2)
  d.cinert = wp.array(tile(mjd.cinert), dtype=types.vec10, ndim=2)
  d.cdof = wp.array(tile(mjd.cdof), dtype=wp.spatial_vector, ndim=2)
  d.crb = wp.array(tile(mjd.crb), dtype=types.vec10, ndim=2)
  d.qM = wp.array(tile(qM), dtype=wp.float32, ndim=3)
  d.qLD = wp.array(tile(qLD), dtype=wp.float32, ndim=3)
  d.qLDiagInv = wp.array(tile(mjd.qLDiagInv), dtype=wp.float32, ndim=2)
  d.ctrl = wp.array(tile(mjd.ctrl), dtype=wp.float32, ndim=2)
  d.actuator_velocity = wp.array(tile(mjd.actuator_velocity), dtype=wp.float32, ndim=2)
  d.actuator_force = wp.array(tile(mjd.actuator_force), dtype=wp.float32, ndim=2)
  d.actuator_length = wp.array(tile(mjd.actuator_length), dtype=wp.float32, ndim=2)
  d.actuator_moment = wp.array(tile(actuator_moment), dtype=wp.float32, ndim=3)
  d.cvel = wp.array(tile(mjd.cvel), dtype=wp.spatial_vector, ndim=2)
  d.cdof_dot = wp.array(tile(mjd.cdof_dot), dtype=wp.spatial_vector, ndim=2)
  d.qfrc_bias = wp.array(tile(mjd.qfrc_bias), dtype=wp.float32, ndim=2)
  d.qfrc_passive = wp.array(tile(mjd.qfrc_passive), dtype=wp.float32, ndim=2)
  d.qfrc_spring = wp.array(tile(mjd.qfrc_spring), dtype=wp.float32, ndim=2)
  d.qfrc_damper = wp.array(tile(mjd.qfrc_damper), dtype=wp.float32, ndim=2)
  d.qfrc_actuator = wp.array(tile(mjd.qfrc_actuator), dtype=wp.float32, ndim=2)
  d.qfrc_smooth = wp.array(tile(mjd.qfrc_smooth), dtype=wp.float32, ndim=2)
  d.qfrc_constraint = wp.array(tile(mjd.qfrc_constraint), dtype=wp.float32, ndim=2)
  d.qacc_smooth = wp.array(tile(mjd.qacc_smooth), dtype=wp.float32, ndim=2)
  d.act = wp.array(tile(mjd.act), dtype=wp.float32, ndim=2)
  d.act_dot = wp.array(tile(mjd.act_dot), dtype=wp.float32, ndim=2)

  nefc = mjd.nefc
  efc_worldid = np.zeros(njmax, dtype=int)

  for i in range(nworld):
    efc_worldid[i * nefc : (i + 1) * nefc] = i

  nefc_fill = njmax - nworld * nefc

  efc_J_fill = np.vstack(
    [np.repeat(efc_J, nworld, axis=0), np.zeros((nefc_fill, mjm.nv))]
  )
  efc_D_fill = np.concatenate(
    [np.repeat(mjd.efc_D, nworld, axis=0), np.zeros(nefc_fill)]
  )
  efc_pos_fill = np.concatenate(
    [np.repeat(mjd.efc_pos, nworld, axis=0), np.zeros(nefc_fill)]
  )
  efc_aref_fill = np.concatenate(
    [np.repeat(mjd.efc_aref, nworld, axis=0), np.zeros(nefc_fill)]
  )
  efc_force_fill = np.concatenate(
    [np.repeat(mjd.efc_force, nworld, axis=0), np.zeros(nefc_fill)]
  )
  efc_margin_fill = np.concatenate(
    [np.repeat(mjd.efc_margin, nworld, axis=0), np.zeros(nefc_fill)]
  )

  ncon = mjd.ncon
  con_efc_address = np.zeros(nconmax, dtype=int)
  con_worldid = np.zeros(nconmax, dtype=int)

  for i in range(nworld):
    con_efc_address[i * ncon : (i + 1) * ncon] = mjd.contact.efc_address + i * ncon
    con_worldid[i * ncon : (i + 1) * ncon] = i

  ncon_fill = nconmax - nworld * ncon

  con_dist_fill = np.concatenate(
    [np.repeat(mjd.contact.dist, nworld, axis=0), np.zeros(ncon_fill)]
  )
  con_pos_fill = np.vstack(
    [np.repeat(mjd.contact.pos, nworld, axis=0), np.zeros((ncon_fill, 3))]
  )
  con_frame_fill = np.vstack(
    [np.repeat(mjd.contact.frame, nworld, axis=0), np.zeros((ncon_fill, 9))]
  )
  con_includemargin_fill = np.concatenate(
    [np.repeat(mjd.contact.includemargin, nworld, axis=0), np.zeros(ncon_fill)]
  )
  con_friction_fill = np.vstack(
    [np.repeat(mjd.contact.friction, nworld, axis=0), np.zeros((ncon_fill, 5))]
  )
  con_solref_fill = np.vstack(
    [np.repeat(mjd.contact.solref, nworld, axis=0), np.zeros((ncon_fill, 2))]
  )
  con_solreffriction_fill = np.vstack(
    [np.repeat(mjd.contact.solreffriction, nworld, axis=0), np.zeros((ncon_fill, 2))]
  )
  con_solimp_fill = np.vstack(
    [np.repeat(mjd.contact.solimp, nworld, axis=0), np.zeros((ncon_fill, 5))]
  )
  con_dim_fill = np.concatenate(
    [np.repeat(mjd.contact.dim, nworld, axis=0), np.zeros(ncon_fill)]
  )
  con_geom_fill = np.vstack(
    [np.repeat(mjd.contact.geom, nworld, axis=0), np.zeros((ncon_fill, 2))]
  )

  d.contact.dist = wp.array(con_dist_fill, dtype=wp.float32, ndim=1)
  d.contact.pos = wp.array(con_pos_fill, dtype=wp.vec3f, ndim=1)
  d.contact.frame = wp.array(con_frame_fill, dtype=wp.mat33f, ndim=1)
  d.contact.includemargin = wp.array(con_includemargin_fill, dtype=wp.float32, ndim=1)
  d.contact.friction = wp.array(con_friction_fill, dtype=types.vec5, ndim=1)
  d.contact.solref = wp.array(con_solref_fill, dtype=wp.vec2f, ndim=1)
  d.contact.solreffriction = wp.array(con_solreffriction_fill, dtype=wp.vec2f, ndim=1)
  d.contact.solimp = wp.array(con_solimp_fill, dtype=types.vec5, ndim=1)
  d.contact.dim = wp.array(con_dim_fill, dtype=wp.int32, ndim=1)
  d.contact.geom = wp.array(con_geom_fill, dtype=wp.vec2i, ndim=1)
  d.contact.efc_address = wp.array(con_efc_address, dtype=wp.int32, ndim=1)
  d.contact.worldid = wp.array(con_worldid, dtype=wp.int32, ndim=1)

  d.rne_cacc = wp.zeros(shape=(d.nworld, mjm.nbody), dtype=wp.spatial_vector)
  d.rne_cfrc = wp.zeros(shape=(d.nworld, mjm.nbody), dtype=wp.spatial_vector)

  d.efc = _constraint(mjm, d.nworld, d.njmax)
  d.efc.J = wp.array(efc_J_fill, dtype=wp.float32, ndim=2)
  d.efc.D = wp.array(efc_D_fill, dtype=wp.float32, ndim=1)
  d.efc.pos = wp.array(efc_pos_fill, dtype=wp.float32, ndim=1)
  d.efc.aref = wp.array(efc_aref_fill, dtype=wp.float32, ndim=1)
  d.efc.force = wp.array(efc_force_fill, dtype=wp.float32, ndim=1)
  d.efc.margin = wp.array(efc_margin_fill, dtype=wp.float32, ndim=1)
  d.efc.worldid = wp.from_numpy(efc_worldid, dtype=wp.int32)

  d.xfrc_applied = wp.array(tile(mjd.xfrc_applied), dtype=wp.spatial_vector, ndim=2)

  # internal tmp arrays
  d.qfrc_integration = wp.zeros((nworld, mjm.nv), dtype=wp.float32)
  d.qacc_integration = wp.zeros((nworld, mjm.nv), dtype=wp.float32)
  d.qM_integration = wp.zeros_like(d.qM)
  d.qLD_integration = wp.zeros_like(d.qLD)
  d.qLDiagInv_integration = wp.zeros_like(d.qLDiagInv)
  d.act_vel_integration = wp.zeros_like(d.ctrl)

  # broadphase sweep and prune
  d.sap_geom_sort = wp.zeros((nworld, mjm.ngeom), dtype=wp.vec4)
  d.sap_projection_lower = wp.zeros((2 * nworld, mjm.ngeom), dtype=wp.float32)
  d.sap_projection_upper = wp.zeros((nworld, mjm.ngeom), dtype=wp.float32)
  d.sap_sort_index = wp.zeros((2 * nworld, mjm.ngeom), dtype=wp.int32)
  d.sap_range = wp.zeros((nworld, mjm.ngeom), dtype=wp.int32)
  d.sap_cumulative_sum = wp.zeros(nworld * mjm.ngeom, dtype=wp.int32)
  segment_indices_list = [i * mjm.ngeom for i in range(nworld + 1)]
  d.sap_segment_index = wp.array(segment_indices_list, dtype=int)

  # collision driver
  d.collision_pair = wp.empty(nconmax, dtype=wp.vec2i, ndim=1)
  d.collision_worldid = wp.empty(nconmax, dtype=wp.int32, ndim=1)
  d.ncollision = wp.zeros(1, dtype=wp.int32, ndim=1)

  return d


def get_data_into(
  result: mujoco.MjData,
  mjm: mujoco.MjModel,
  d: types.Data,
):
  """Gets Data from a device into an existing mujoco.MjData."""
  if d.nworld > 1:
    raise NotImplementedError("only nworld == 1 supported for now")

  ncon = d.ncon.numpy()[0]
  nefc = d.nefc.numpy()[0]

  if ncon != result.ncon or nefc != result.nefc:
    mujoco._functions._realloc_con_efc(result, ncon=ncon, nefc=nefc)

  result.time = d.time

  result.qpos[:] = d.qpos.numpy()[0]
  result.qvel[:] = d.qvel.numpy()[0]
  result.qacc_warmstart = d.qacc_warmstart.numpy()[0]
  result.qfrc_applied = d.qfrc_applied.numpy()[0]
  result.mocap_pos = d.mocap_pos.numpy()[0]
  result.mocap_quat = d.mocap_quat.numpy()[0]
  result.qacc = d.qacc.numpy()[0]
  result.xanchor = d.xanchor.numpy()[0]
  result.xaxis = d.xaxis.numpy()[0]
  result.xmat = d.xmat.numpy().reshape((-1, 9))
  result.xpos = d.xpos.numpy()[0]
  result.xquat = d.xquat.numpy()[0]
  result.xipos = d.xipos.numpy()[0]
  result.ximat = d.ximat.numpy().reshape((-1, 9))
  result.subtree_com = d.subtree_com.numpy()[0]
  result.geom_xpos = d.geom_xpos.numpy()[0]
  result.geom_xmat = d.geom_xmat.numpy().reshape((-1, 9))
  result.site_xpos = d.site_xpos.numpy()[0]
  result.site_xmat = d.site_xmat.numpy().reshape((-1, 9))
  result.cinert = d.cinert.numpy()[0]
  result.cdof = d.cdof.numpy()[0]
  result.crb = d.crb.numpy()[0]
  result.qLDiagInv = d.qLDiagInv.numpy()[0]
  result.ctrl = d.ctrl.numpy()[0]
  result.actuator_velocity = d.actuator_velocity.numpy()[0]
  result.actuator_force = d.actuator_force.numpy()[0]
  result.actuator_length = d.actuator_length.numpy()[0]
  mujoco.mju_dense2sparse(
    result.actuator_moment,
    d.actuator_moment.numpy()[0],
    result.moment_rownnz,
    result.moment_rowadr,
    result.moment_colind,
  )
  result.cvel = d.cvel.numpy()[0]
  result.cdof_dot = d.cdof_dot.numpy()[0]
  result.qfrc_bias = d.qfrc_bias.numpy()[0]
  result.qfrc_passive = d.qfrc_passive.numpy()[0]
  result.qfrc_spring = d.qfrc_spring.numpy()[0]
  result.qfrc_damper = d.qfrc_damper.numpy()[0]
  result.qfrc_actuator = d.qfrc_actuator.numpy()[0]
  result.qfrc_smooth = d.qfrc_smooth.numpy()[0]
  result.qfrc_constraint = d.qfrc_constraint.numpy()[0]
  result.qacc_smooth = d.qacc_smooth.numpy()[0]
  result.act = d.act.numpy()[0]
  result.act_dot = d.act_dot.numpy()[0]

  result.contact.dist[:] = d.contact.dist.numpy()[:ncon]
  result.contact.pos[:] = d.contact.pos.numpy()[:ncon]
  result.contact.frame[:] = d.contact.frame.numpy()[:ncon].reshape((-1, 9))
  result.contact.includemargin[:] = d.contact.includemargin.numpy()[:ncon]
  result.contact.friction[:] = d.contact.friction.numpy()[:ncon]
  result.contact.solref[:] = d.contact.solref.numpy()[:ncon]
  result.contact.solreffriction[:] = d.contact.solreffriction.numpy()[:ncon]
  result.contact.solimp[:] = d.contact.solimp.numpy()[:ncon]
  result.contact.dim[:] = d.contact.dim.numpy()[:ncon]
  result.contact.efc_address[:] = d.contact.efc_address.numpy()[:ncon]

  if support.is_sparse(mjm):
    result.qM[:] = d.qM.numpy()[0, 0]
    result.qLD[:] = d.qLD.numpy()[0, 0]
    # TODO(team): set efc_J after fix to _realloc_con_efc lands
    # efc_J = d.efc_J.numpy()[0, :nefc]
    # mujoco.mju_dense2sparse(
    #   result.efc_J, efc_J, result.efc_J_rownnz, result.efc_J_rowadr, result.efc_J_colind
    # )
  else:
    qM = d.qM.numpy()
    qLD = d.qLD.numpy()
    adr = 0
    for i in range(mjm.nv):
      j = i
      while j >= 0:
        result.qM[adr] = qM[0, i, j]
        result.qLD[adr] = qLD[0, i, j]
        j = mjm.dof_parentid[j]
        adr += 1
    # TODO(team): set efc_J after fix to _realloc_con_efc lands
    # if nefc > 0:
    #   result.efc_J[:nefc * mjm.nv] = d.efc_J.numpy()[:nefc].flatten()
  result.efc_D[:] = d.efc.D.numpy()[:nefc]
  result.efc_pos[:] = d.efc.pos.numpy()[:nefc]
  result.efc_aref[:] = d.efc.aref.numpy()[:nefc]
  result.efc_force[:] = d.efc.force.numpy()[:nefc]
  result.efc_margin[:] = d.efc.margin.numpy()[:nefc]

  # TODO: other efc_ fields, anything else missing<|MERGE_RESOLUTION|>--- conflicted
+++ resolved
@@ -24,13 +24,6 @@
 
 
 def put_model(mjm: mujoco.MjModel) -> types.Model:
-<<<<<<< HEAD
-  biastype_supported = np.isin(mjm.actuator_biastype, list(types.BiasType))
-  if (~biastype_supported).any():
-    raise NotImplementedError(
-      f"Bias type {mjm.actuator_biastype[~biastype_supported]} is unsupported."
-    )
-=======
   # check supported features
   for field, field_types, field_str in (
     (mjm.actuator_trntype, types.TrnType, "Actuator transmission type"),
@@ -40,7 +33,12 @@
     unsupported = ~np.isin(field, list(field_types))
     if unsupported.any():
       raise NotImplementedError(f"{field_str} {field[unsupported]} not supported.")
->>>>>>> b9cb995e
+
+  biastype_supported = np.isin(mjm.actuator_biastype, list(types.BiasType))
+  if (~biastype_supported).any():
+    raise NotImplementedError(
+      f"Bias type {mjm.actuator_biastype[~biastype_supported]} is unsupported."
+    )
 
   if mjm.neq > 0:
     raise NotImplementedError("Equality constraints are unsupported.")
