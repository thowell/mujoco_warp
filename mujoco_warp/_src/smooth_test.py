--- conflicted
+++ resolved
@@ -157,10 +157,6 @@
   @parameterized.parameters(True, False)
   def test_rne_postconstraint(self, gravity):
     """Tests rne_postconstraint."""
-<<<<<<< HEAD
-    # TODO(team): test: contact
-=======
->>>>>>> f34798f7
     mjm, mjd, m, d = test_util.fixture("pendula.xml", gravity=gravity)
 
     mjd.xfrc_applied = np.random.uniform(
@@ -181,7 +177,6 @@
     _assert_eq(d.cfrc_int.numpy()[0], mjd.cfrc_int, "cfrc_int")
     _assert_eq(d.cfrc_ext.numpy()[0], mjd.cfrc_ext, "cfrc_ext")
 
-<<<<<<< HEAD
     _EQUALITY = """
       <mujoco>
         <option gravity="1 1 -1">
@@ -209,25 +204,23 @@
       </mujoco>
       """
     mjm, mjd, m, d = test_util.fixture(xml=_EQUALITY, kick=True, keyframe=0)
-=======
-    # test contact
-    # TODO(team): test equality constraints once its implemented
+
+    mujoco.mj_rnePostConstraint(mjm, mjd)
+
+    d.cfrc_ext.zero_()
+    mjwarp.rne_postconstraint(m, d)
+
+    _assert_eq(d.cfrc_ext.numpy()[0], mjd.cfrc_ext, "cfrc_ext (equality)")
+
     mjm, mjd, m, d = test_util.fixture("constraints.xml", keyframe=1, equality=False)
->>>>>>> f34798f7
 
     mujoco.mj_rnePostConstraint(mjm, mjd)
 
     d.cfrc_ext.zero_()
-<<<<<<< HEAD
+
     mjwarp.rne_postconstraint(m, d)
 
-    _assert_eq(d.cfrc_ext.numpy()[0], mjd.cfrc_ext, "cfrc_ext (equality)")
-=======
-
-    mjwarp.rne_postconstraint(m, d)
-
     _assert_eq(d.cfrc_ext.numpy()[0], mjd.cfrc_ext, "cfrc_ext (contact)")
->>>>>>> f34798f7
 
   def test_com_vel(self):
     """Tests com_vel."""
