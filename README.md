# MuJoCo Warp (MJWarp)

MJWarp is a GPU-optimized version of the [MuJoCo](https://github.com/google-deepmind/mujoco) physics simulator, designed for NVIDIA hardware.

> [!WARNING]
> MJWarp is in its Alpha stage, with many features still missing and limited testing so far.

MJWarp uses [NVIDIA Warp](https://github.com/NVIDIA/warp) to circumvent many of the [sharp bits](https://mujoco.readthedocs.io/en/stable/mjx.html#mjx-the-sharp-bits) in [MuJoCo MJX](https://mujoco.readthedocs.io/en/stable/mjx.html#). Once MJWarp exits Alpha, it will be integrated into both MJX and [Newton](https://developer.nvidia.com/blog/announcing-newton-an-open-source-physics-engine-for-robotics-simulation).

MJWarp is maintained by [Google Deepmind](https://deepmind.google/) and [NVIDIA](https://www.nvidia.com/).

# Installing for development

```bash
git clone https://github.com/google-deepmind/mujoco_warp.git
cd mujoco_warp
python3 -m venv env
source env/bin/activate
pip install --upgrade pip
```

During early development, MJWarp is on the bleeding edge - you should install Warp nightly:

```bash
pip install warp-lang --pre --upgrade -f https://pypi.nvidia.com/warp-lang/
```

Then install MJWarp in editable mode for local development:

```
pip install -e .
```

Now make sure everything is working:

```bash
pytest
```

Should print out something like `XX passed in XX.XXs` at the end!

# Compatibility

The following features are implemented:

| Category          | Feature                            |
| ----------------- | ---------------------------------- |
| Dynamics          | Forward only                       |
| Transmission      | `JOINT`, `JOINTINPARENT`           |
| Actuator Dynamics | `NONE`                             |
| Actuator Gain     | `FIXED`, `AFFINE`                  |
| Actuator Bias     | `NONE`, `AFFINE`                   |
| Geom              | `PLANE`, `SPHERE`, `CAPSULE`       |
| Constraint        | `LIMIT_JOINT`, `CONTACT_PYRAMIDAL` |
|                   | `CONTACT_ELLIPTIC`                 |
<<<<<<< HEAD
| Equality          | `JOINT`                            |
| Integrator        | `EULER`, `IMPLICITFAST`            |
=======
| Equality          | Not yet implemented                |
| Integrator        | `EULER`, `IMPLICITFAST`, `RK4`     |
>>>>>>> d372f01e
| Cone              | `PYRAMIDAL`, `ELLIPTIC`            |
| Condim            | (1, 3, 4, 6), (1, 3)               |
| Solver            | `CG`, `NEWTON`                     |
| Fluid Model       | None                               |
| Tendons           | Not yet implemented.               |
| Sensors           | `JOINTPOS`, `JOINTVEL`,            |
|                   | `ACTUATORFRC`                      |

# Benchmarking

Benchmark as follows:

```bash
mjwarp-testspeed --function=step --mjcf=test_data/humanoid/humanoid.xml --batch_size=8192
```

To get a full trace of the physics steps (e.g. timings of the subcomponents) run the following:

```bash
mjwarp-testspeed --function=step --mjcf=test_data/humanoid/humanoid.xml --batch_size=8192 --event_trace=True
```
<|MERGE_RESOLUTION|>--- conflicted
+++ resolved
@@ -53,13 +53,8 @@
 | Geom              | `PLANE`, `SPHERE`, `CAPSULE`       |
 | Constraint        | `LIMIT_JOINT`, `CONTACT_PYRAMIDAL` |
 |                   | `CONTACT_ELLIPTIC`                 |
-<<<<<<< HEAD
 | Equality          | `JOINT`                            |
-| Integrator        | `EULER`, `IMPLICITFAST`            |
-=======
-| Equality          | Not yet implemented                |
 | Integrator        | `EULER`, `IMPLICITFAST`, `RK4`     |
->>>>>>> d372f01e
 | Cone              | `PYRAMIDAL`, `ELLIPTIC`            |
 | Condim            | (1, 3, 4, 6), (1, 3)               |
 | Solver            | `CG`, `NEWTON`                     |
